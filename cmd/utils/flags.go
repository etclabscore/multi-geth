--- conflicted
+++ resolved
@@ -26,11 +26,8 @@
 	"math/big"
 	"os"
 	"path/filepath"
-<<<<<<< HEAD
 	"runtime"
-=======
 	godebug "runtime/debug"
->>>>>>> 97d11b01
 	"strconv"
 	"strings"
 	"text/tabwriter"
@@ -1971,20 +1968,12 @@
 
 	name := "chaindata"
 	if ctx.GlobalString(SyncModeFlag.Name) == "light" {
-<<<<<<< HEAD
 		name = "lightchaindata"
 	}
 	if ctx.GlobalIsSet(AncientRPCFlag.Name) {
-		chainDb, err = stack.OpenDatabaseWithFreezerRemote(name, cache, handles, ctx.GlobalString(AncientRPCFlag.Name))
+		chainDb, err = stack.OpenDatabaseWithFreezerRemote(name, cache, handles, ctx.GlobalString(AncientRPCFlag.Name), readonly)
 	} else {
-		chainDb, err = stack.OpenDatabaseWithFreezer(name, cache, handles, ctx.GlobalString(AncientFlag.Name), "")
-=======
-		name := "lightchaindata"
-		chainDb, err = stack.OpenDatabase(name, cache, handles, "", readonly)
-	} else {
-		name := "chaindata"
 		chainDb, err = stack.OpenDatabaseWithFreezer(name, cache, handles, ctx.GlobalString(AncientFlag.Name), "", readonly)
->>>>>>> 97d11b01
 	}
 	if err != nil {
 		Fatalf("Could not open database: %v", err)
@@ -2000,15 +1989,11 @@
 	var genesis *genesisT.Genesis
 	switch {
 	case ctx.GlobalBool(MainnetFlag.Name):
-<<<<<<< HEAD
 		genesis = params.DefaultGenesisBlock()
 	case ctx.GlobalBool(ClassicFlag.Name):
 		genesis = params.DefaultClassicGenesisBlock()
 	case ctx.GlobalBool(MordorFlag.Name):
 		genesis = params.DefaultMordorGenesisBlock()
-=======
-		genesis = core.DefaultGenesisBlock()
->>>>>>> 97d11b01
 	case ctx.GlobalBool(RopstenFlag.Name):
 		genesis = params.DefaultRopstenGenesisBlock()
 	case ctx.GlobalBool(RinkebyFlag.Name):
