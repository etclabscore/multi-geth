--- conflicted
+++ resolved
@@ -29,11 +29,8 @@
 	"github.com/ethereum/go-ethereum/consensus"
 	"github.com/ethereum/go-ethereum/consensus/clique"
 	"github.com/ethereum/go-ethereum/consensus/ethash"
-<<<<<<< HEAD
 	"github.com/ethereum/go-ethereum/consensus/keccak"
-=======
 	"github.com/ethereum/go-ethereum/consensus/lyra2"
->>>>>>> c91e5b3d
 	"github.com/ethereum/go-ethereum/core"
 	"github.com/ethereum/go-ethereum/eth/downloader"
 	"github.com/ethereum/go-ethereum/eth/gasprice"
@@ -229,7 +226,6 @@
 			Epoch:  chainConfig.GetCliqueEpoch(),
 		}, db)
 	}
-<<<<<<< HEAD
 	if chainConfig.GetConsensusEngineType().IsKeccak() {
 		// Otherwise assume proof-of-work
 		switch config.PowMode {
@@ -250,10 +246,9 @@
 			engine.SetThreads(-1) // Disable CPU mining
 			return engine
 		}
-=======
+	}
 	if chainConfig.GetConsensusEngineType().IsLyra2() {
 		return lyra2.New(notify, noverify)
->>>>>>> c91e5b3d
 	}
 	// Otherwise assume proof-of-work
 	switch config.PowMode {
