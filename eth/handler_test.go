--- conflicted
+++ resolved
@@ -31,15 +31,7 @@
 	"github.com/ethereum/go-ethereum/eth/downloader"
 	"github.com/ethereum/go-ethereum/ethdb"
 	"github.com/ethereum/go-ethereum/event"
-<<<<<<< HEAD
-	"github.com/ethereum/go-ethereum/p2p"
-	"github.com/ethereum/go-ethereum/params/types/coregeth"
-	"github.com/ethereum/go-ethereum/params/types/ctypes"
-	"github.com/ethereum/go-ethereum/params/types/genesisT"
-	"github.com/ethereum/go-ethereum/params/vars"
-=======
 	"github.com/ethereum/go-ethereum/params"
->>>>>>> c2d2f4ed
 )
 
 var (
@@ -73,101 +65,7 @@
 	p.lock.Lock()
 	defer p.lock.Unlock()
 
-<<<<<<< HEAD
-func testGetNodeData(t *testing.T, protocol int) {
-	// Define three accounts to simulate transactions with
-	acc1Key, _ := crypto.HexToECDSA("8a1f9a8f95be41cd7ccb6168179afb4504aefe388d1e14474d32c45c72ce7b7a")
-	acc2Key, _ := crypto.HexToECDSA("49a7b37aa6f6645917e7b807e9d1c00d4fa71f18343b0d4122a4d2df64dd6fee")
-	acc1Addr := crypto.PubkeyToAddress(acc1Key.PublicKey)
-	acc2Addr := crypto.PubkeyToAddress(acc2Key.PublicKey)
-
-	signer := types.HomesteadSigner{}
-	// Create a chain generator with some simple transactions (blatantly stolen from @fjl/chain_markets_test)
-	generator := func(i int, block *core.BlockGen) {
-		switch i {
-		case 0:
-			// In block 1, the test bank sends account #1 some ether.
-			tx, _ := types.SignTx(types.NewTransaction(block.TxNonce(testBank), acc1Addr, big.NewInt(10000), vars.TxGas, nil, nil), signer, testBankKey)
-			block.AddTx(tx)
-		case 1:
-			// In block 2, the test bank sends some more ether to account #1.
-			// acc1Addr passes it on to account #2.
-			tx1, _ := types.SignTx(types.NewTransaction(block.TxNonce(testBank), acc1Addr, big.NewInt(1000), vars.TxGas, nil, nil), signer, testBankKey)
-			tx2, _ := types.SignTx(types.NewTransaction(block.TxNonce(acc1Addr), acc2Addr, big.NewInt(1000), vars.TxGas, nil, nil), signer, acc1Key)
-			block.AddTx(tx1)
-			block.AddTx(tx2)
-		case 2:
-			// Block 3 is empty but was mined by account #2.
-			block.SetCoinbase(acc2Addr)
-			block.SetExtra([]byte("yeehaw"))
-		case 3:
-			// Block 4 includes blocks 2 and 3 as uncle headers (with modified extra data).
-			b2 := block.PrevBlock(1).Header()
-			b2.Extra = []byte("foo")
-			block.AddUncle(b2)
-			b3 := block.PrevBlock(2).Header()
-			b3.Extra = []byte("foo")
-			block.AddUncle(b3)
-		}
-	}
-	// Assemble the test environment
-	pm, db := newTestProtocolManagerMust(t, downloader.FullSync, 4, generator, nil)
-	peer, _ := newTestPeer("peer", protocol, pm, true)
-	defer peer.close()
-
-	// Fetch for now the entire chain db
-	hashes := []common.Hash{}
-
-	it := db.NewIterator(nil, nil)
-	for it.Next() {
-		if key := it.Key(); len(key) == common.HashLength {
-			hashes = append(hashes, common.BytesToHash(key))
-		}
-	}
-	it.Release()
-
-	p2p.Send(peer.app, 0x0d, hashes)
-	msg, err := peer.app.ReadMsg()
-	if err != nil {
-		t.Fatalf("failed to read node data response: %v", err)
-	}
-	if msg.Code != 0x0e {
-		t.Fatalf("response packet code mismatch: have %x, want %x", msg.Code, 0x0c)
-	}
-	var data [][]byte
-	if err := msg.Decode(&data); err != nil {
-		t.Fatalf("failed to decode response node data: %v", err)
-	}
-	// Verify that all hashes correspond to the requested data, and reconstruct a state tree
-	for i, want := range hashes {
-		if hash := crypto.Keccak256Hash(data[i]); hash != want {
-			t.Errorf("data hash mismatch: have %x, want %x", hash, want)
-		}
-	}
-	statedb := rawdb.NewMemoryDatabase()
-	for i := 0; i < len(data); i++ {
-		statedb.Put(hashes[i].Bytes(), data[i])
-	}
-	accounts := []common.Address{testBank, acc1Addr, acc2Addr}
-	for i := uint64(0); i <= pm.blockchain.CurrentBlock().NumberU64(); i++ {
-		trie, _ := state.New(pm.blockchain.GetBlockByNumber(i).Root(), state.NewDatabase(statedb), nil)
-
-		for j, acc := range accounts {
-			state, _ := pm.blockchain.State()
-			bw := state.GetBalance(acc)
-			bh := trie.GetBalance(acc)
-
-			if (bw != nil && bh == nil) || (bw == nil && bh != nil) {
-				t.Errorf("test %d, account %d: balance mismatch: have %v, want %v", i, j, bh, bw)
-			}
-			if bw != nil && bh != nil && bw.Cmp(bw) != 0 {
-				t.Errorf("test %d, account %d: balance mismatch: have %v, want %v", i, j, bh, bw)
-			}
-		}
-	}
-=======
 	return p.pool[hash] != nil
->>>>>>> c2d2f4ed
 }
 
 // Get retrieves the transaction from local txpool with given
@@ -176,64 +74,7 @@
 	p.lock.Lock()
 	defer p.lock.Unlock()
 
-<<<<<<< HEAD
-func testGetReceipt(t *testing.T, protocol int) {
-	// Define three accounts to simulate transactions with
-	acc1Key, _ := crypto.HexToECDSA("8a1f9a8f95be41cd7ccb6168179afb4504aefe388d1e14474d32c45c72ce7b7a")
-	acc2Key, _ := crypto.HexToECDSA("49a7b37aa6f6645917e7b807e9d1c00d4fa71f18343b0d4122a4d2df64dd6fee")
-	acc1Addr := crypto.PubkeyToAddress(acc1Key.PublicKey)
-	acc2Addr := crypto.PubkeyToAddress(acc2Key.PublicKey)
-
-	signer := types.HomesteadSigner{}
-	// Create a chain generator with some simple transactions (blatantly stolen from @fjl/chain_markets_test)
-	generator := func(i int, block *core.BlockGen) {
-		switch i {
-		case 0:
-			// In block 1, the test bank sends account #1 some ether.
-			tx, _ := types.SignTx(types.NewTransaction(block.TxNonce(testBank), acc1Addr, big.NewInt(10000), vars.TxGas, nil, nil), signer, testBankKey)
-			block.AddTx(tx)
-		case 1:
-			// In block 2, the test bank sends some more ether to account #1.
-			// acc1Addr passes it on to account #2.
-			tx1, _ := types.SignTx(types.NewTransaction(block.TxNonce(testBank), acc1Addr, big.NewInt(1000), vars.TxGas, nil, nil), signer, testBankKey)
-			tx2, _ := types.SignTx(types.NewTransaction(block.TxNonce(acc1Addr), acc2Addr, big.NewInt(1000), vars.TxGas, nil, nil), signer, acc1Key)
-			block.AddTx(tx1)
-			block.AddTx(tx2)
-		case 2:
-			// Block 3 is empty but was mined by account #2.
-			block.SetCoinbase(acc2Addr)
-			block.SetExtra([]byte("yeehaw"))
-		case 3:
-			// Block 4 includes blocks 2 and 3 as uncle headers (with modified extra data).
-			b2 := block.PrevBlock(1).Header()
-			b2.Extra = []byte("foo")
-			block.AddUncle(b2)
-			b3 := block.PrevBlock(2).Header()
-			b3.Extra = []byte("foo")
-			block.AddUncle(b3)
-		}
-	}
-	// Assemble the test environment
-	pm, _ := newTestProtocolManagerMust(t, downloader.FullSync, 4, generator, nil)
-	peer, _ := newTestPeer("peer", protocol, pm, true)
-	defer peer.close()
-
-	// Collect the hashes to request, and the response to expect
-	hashes, receipts := []common.Hash{}, []types.Receipts{}
-	for i := uint64(0); i <= pm.blockchain.CurrentBlock().NumberU64(); i++ {
-		block := pm.blockchain.GetBlockByNumber(i)
-
-		hashes = append(hashes, block.Hash())
-		receipts = append(receipts, pm.blockchain.GetReceiptsByHash(block.Hash()))
-	}
-	// Send the hash request and verify the response
-	p2p.Send(peer.app, 0x0f, hashes)
-	if err := p2p.ExpectMsg(peer.app, 0x10, receipts); err != nil {
-		t.Errorf("receipts mismatch: %v", err)
-	}
-=======
 	return p.pool[hash]
->>>>>>> c2d2f4ed
 }
 
 // AddRemotes appends a batch of transactions to the pool, and notifies any
@@ -249,32 +90,6 @@
 	return make([]error, len(txs))
 }
 
-<<<<<<< HEAD
-func testCheckpointChallenge(t *testing.T, syncmode downloader.SyncMode, checkpoint bool, timeout bool, empty bool, match bool, drop bool) {
-	// Reduce the checkpoint handshake challenge timeout
-	defer func(old time.Duration) { syncChallengeTimeout = old }(syncChallengeTimeout)
-	syncChallengeTimeout = 250 * time.Millisecond
-
-	// Initialize a chain and generate a fake CHT if checkpointing is enabled
-	var (
-		db     = rawdb.NewMemoryDatabase()
-		config = new(coregeth.CoreGethChainConfig)
-	)
-	core.MustCommitGenesis(db, &genesisT.Genesis{Config: config}) // Commit genesis block
-	// If checkpointing is enabled, create and inject a fake CHT and the corresponding
-	// chllenge response.
-	var response *types.Header
-	var cht *ctypes.TrustedCheckpoint
-	if checkpoint {
-		index := uint64(rand.Intn(500))
-		number := (index+1)*vars.CHTFrequency - 1
-		response = &types.Header{Number: big.NewInt(int64(number)), Extra: []byte("valid")}
-
-		cht = &ctypes.TrustedCheckpoint{
-			SectionIndex: index,
-			SectionHead:  response.Hash(),
-		}
-=======
 // Pending returns all the transactions known to the pool
 func (p *testTxPool) Pending() (map[common.Address]types.Transactions, error) {
 	p.lock.RLock()
@@ -284,7 +99,6 @@
 	for _, tx := range p.pool {
 		from, _ := types.Sender(types.HomesteadSigner{}, tx)
 		batches[from] = append(batches[from], tx)
->>>>>>> c2d2f4ed
 	}
 	for _, batch := range batches {
 		sort.Sort(types.TxByNonce(batch))
@@ -298,67 +112,6 @@
 	return p.txFeed.Subscribe(ch)
 }
 
-<<<<<<< HEAD
-func testBroadcastBlock(t *testing.T, totalPeers, broadcastExpected int) {
-	var (
-		evmux   = new(event.TypeMux)
-		pow     = ethash.NewFaker()
-		db      = rawdb.NewMemoryDatabase()
-		config  = &coregeth.CoreGethChainConfig{}
-		gspec   = &genesisT.Genesis{Config: config}
-		genesis = core.MustCommitGenesis(db, gspec)
-	)
-	blockchain, err := core.NewBlockChain(db, nil, config, pow, vm.Config{}, nil, nil)
-	if err != nil {
-		t.Fatalf("failed to create new blockchain: %v", err)
-	}
-	pm, err := NewProtocolManager(config, nil, downloader.FullSync, DefaultConfig.NetworkId, evmux, &testTxPool{pool: make(map[common.Hash]*types.Transaction)}, pow, blockchain, db, 1, nil)
-	if err != nil {
-		t.Fatalf("failed to start test protocol manager: %v", err)
-	}
-	pm.Start(1000)
-	defer pm.Stop()
-	var peers []*testPeer
-	for i := 0; i < totalPeers; i++ {
-		peer, _ := newTestPeer(fmt.Sprintf("peer %d", i), eth63, pm, true)
-		defer peer.close()
-
-		peers = append(peers, peer)
-	}
-	chain, _ := core.GenerateChain(gspec.Config, genesis, ethash.NewFaker(), db, 1, func(i int, gen *core.BlockGen) {})
-	pm.BroadcastBlock(chain[0], true /*propagate*/)
-
-	errCh := make(chan error, totalPeers)
-	doneCh := make(chan struct{}, totalPeers)
-	for _, peer := range peers {
-		go func(p *testPeer) {
-			if err := p2p.ExpectMsg(p.app, NewBlockMsg, &newBlockData{Block: chain[0], TD: big.NewInt(131136)}); err != nil {
-				errCh <- err
-			} else {
-				doneCh <- struct{}{}
-			}
-		}(peer)
-	}
-	var received int
-	for {
-		select {
-		case <-doneCh:
-			received++
-			if received > broadcastExpected {
-				// We can bail early here
-				t.Errorf("broadcast count mismatch: have %d > want %d", received, broadcastExpected)
-				return
-			}
-		case <-time.After(2 * time.Second):
-			if received != broadcastExpected {
-				t.Errorf("broadcast count mismatch: have %d, want %d", received, broadcastExpected)
-			}
-			return
-		case err = <-errCh:
-			t.Fatalf("broadcast failed: %v", err)
-		}
-	}
-=======
 // testHandler is a live implementation of the Ethereum protocol handler, just
 // preinitialized with some sane testing defaults and the transaction pool mocked
 // out.
@@ -368,29 +121,12 @@
 	txpool  *testTxPool
 	handler *handler
 }
->>>>>>> c2d2f4ed
 
 // newTestHandler creates a new handler for testing purposes with no blocks.
 func newTestHandler() *testHandler {
 	return newTestHandlerWithBlocks(0)
 }
 
-<<<<<<< HEAD
-// Tests that a propagated malformed block (uncles or transactions don't match
-// with the hashes in the header) gets discarded and not broadcast forward.
-func TestBroadcastMalformedBlock(t *testing.T) {
-	// Create a live node to test propagation with
-	var (
-		engine  = ethash.NewFaker()
-		db      = rawdb.NewMemoryDatabase()
-		config  = &coregeth.CoreGethChainConfig{}
-		gspec   = &genesisT.Genesis{Config: config}
-		genesis = core.MustCommitGenesis(db, gspec)
-	)
-	blockchain, err := core.NewBlockChain(db, nil, config, engine, vm.Config{}, nil, nil)
-	if err != nil {
-		t.Fatalf("failed to create new blockchain: %v", err)
-=======
 // newTestHandlerWithBlocks creates a new handler for testing purposes, with a
 // given number of initial blocks.
 func newTestHandlerWithBlocks(blocks int) *testHandler {
@@ -424,7 +160,6 @@
 		chain:   chain,
 		txpool:  txpool,
 		handler: handler,
->>>>>>> c2d2f4ed
 	}
 }
 
