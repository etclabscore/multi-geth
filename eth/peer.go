--- conflicted
+++ resolved
@@ -65,37 +65,9 @@
 	*snap.Peer
 }
 
-<<<<<<< HEAD
-// WorstPeer retrieves the known peer with the currently lowest total difficulty.
-func (ps *peerSet) WorstPeer() *peer {
-	ps.lock.RLock()
-	defer ps.lock.RUnlock()
-
-	var (
-		worstPeer *peer
-		worstTD   *big.Int
-	)
-	for _, p := range ps.peers {
-		if _, td := p.Head(); worstPeer == nil || td.Cmp(worstTD) < 0 {
-			worstPeer, worstTD = p, td
-		}
-	}
-	return worstPeer
-}
-
-// Close disconnects all peers.
-// No new peers can be registered after Close has returned.
-func (ps *peerSet) Close() {
-	ps.lock.Lock()
-	defer ps.lock.Unlock()
-
-	for _, p := range ps.peers {
-		p.Disconnect(p2p.DiscQuitting)
-=======
 // info gathers and returns some `snap` protocol metadata known about a peer.
 func (p *snapPeer) info() *snapPeerInfo {
 	return &snapPeerInfo{
 		Version: p.Version(),
->>>>>>> c2d2f4ed
 	}
 }