--- conflicted
+++ resolved
@@ -2,7 +2,7 @@
 # with Go source code. If you know what GOPATH is then you probably
 # don't need to bother with make.
 
-.PHONY: geth android ios geth-cross swarm evm all test clean
+.PHONY: geth android ios geth-cross evm all test clean
 .PHONY: geth-linux geth-linux-386 geth-linux-amd64 geth-linux-mips64 geth-linux-mips64le
 .PHONY: geth-linux-arm geth-linux-arm-5 geth-linux-arm-6 geth-linux-arm-7 geth-linux-arm64
 .PHONY: geth-darwin geth-darwin-386 geth-darwin-amd64
@@ -13,40 +13,25 @@
 GORUN = env GO111MODULE=on go run
 
 geth:
-<<<<<<< HEAD
-	go run build/ci.go install ./cmd/geth
-=======
 	$(GORUN) build/ci.go install ./cmd/geth
->>>>>>> 6a62fe39
 	@echo "Done building."
 	@echo "Run \"$(GOBIN)/geth\" to launch geth."
 
 all:
-<<<<<<< HEAD
-	go run build/ci.go install
-
-android:
-	go run build/ci.go aar --local
-=======
 	$(GORUN) build/ci.go install
 
 android:
 	$(GORUN) build/ci.go aar --local
->>>>>>> 6a62fe39
 	@echo "Done building."
 	@echo "Import \"$(GOBIN)/geth.aar\" to use the library."
 
 ios:
-<<<<<<< HEAD
-	go run build/ci.go xcode --local
-=======
 	$(GORUN) build/ci.go xcode --local
->>>>>>> 6a62fe39
 	@echo "Done building."
 	@echo "Import \"$(GOBIN)/Geth.framework\" to use the library."
 
 test: all
-<<<<<<< HEAD
+	$(GORUN) build/ci.go test
 	go run build/ci.go test
 
 sync-clients:
@@ -87,21 +72,10 @@
 	go run build/ci.go test -v ./tests -run TestDifficultyGen
 
 lint: ## Run linters.
-	go run build/ci.go lint
-
-clean:
-	./build/clean_go_build_cache.sh
-	rm -fr $(GOBIN)/*
-	go clean -cache
-=======
-	$(GORUN) build/ci.go test
-
-lint: ## Run linters.
 	$(GORUN) build/ci.go lint
 
 clean:
 	env GO111MODULE=on go clean -cache
->>>>>>> 6a62fe39
 	rm -fr build/_workspace/pkg/ $(GOBIN)/*
 
 # The devtools target installs tools required for 'go generate'.
@@ -128,20 +102,12 @@
 	@ls -ld $(GOBIN)/geth-linux-*
 
 geth-linux-386:
-<<<<<<< HEAD
-	go run build/ci.go xgo -- --go=$(GO) --targets=linux/386 -v ./cmd/geth
-=======
 	$(GORUN) build/ci.go xgo -- --go=$(GO) --targets=linux/386 -v ./cmd/geth
->>>>>>> 6a62fe39
 	@echo "Linux 386 cross compilation done:"
 	@ls -ld $(GOBIN)/geth-linux-* | grep 386
 
 geth-linux-amd64:
-<<<<<<< HEAD
-	go run build/ci.go xgo -- --go=$(GO) --targets=linux/amd64 -v ./cmd/geth
-=======
 	$(GORUN) build/ci.go xgo -- --go=$(GO) --targets=linux/amd64 -v ./cmd/geth
->>>>>>> 6a62fe39
 	@echo "Linux amd64 cross compilation done:"
 	@ls -ld $(GOBIN)/geth-linux-* | grep amd64
 
@@ -150,74 +116,42 @@
 	@ls -ld $(GOBIN)/geth-linux-* | grep arm
 
 geth-linux-arm-5:
-<<<<<<< HEAD
-	go run build/ci.go xgo -- --go=$(GO) --targets=linux/arm-5 -v ./cmd/geth
-=======
 	$(GORUN) build/ci.go xgo -- --go=$(GO) --targets=linux/arm-5 -v ./cmd/geth
->>>>>>> 6a62fe39
 	@echo "Linux ARMv5 cross compilation done:"
 	@ls -ld $(GOBIN)/geth-linux-* | grep arm-5
 
 geth-linux-arm-6:
-<<<<<<< HEAD
-	go run build/ci.go xgo -- --go=$(GO) --targets=linux/arm-6 -v ./cmd/geth
-=======
 	$(GORUN) build/ci.go xgo -- --go=$(GO) --targets=linux/arm-6 -v ./cmd/geth
->>>>>>> 6a62fe39
 	@echo "Linux ARMv6 cross compilation done:"
 	@ls -ld $(GOBIN)/geth-linux-* | grep arm-6
 
 geth-linux-arm-7:
-<<<<<<< HEAD
-	go run build/ci.go xgo -- --go=$(GO) --targets=linux/arm-7 -v ./cmd/geth
-=======
 	$(GORUN) build/ci.go xgo -- --go=$(GO) --targets=linux/arm-7 -v ./cmd/geth
->>>>>>> 6a62fe39
 	@echo "Linux ARMv7 cross compilation done:"
 	@ls -ld $(GOBIN)/geth-linux-* | grep arm-7
 
 geth-linux-arm64:
-<<<<<<< HEAD
-	go run build/ci.go xgo -- --go=$(GO) --targets=linux/arm64 -v ./cmd/geth
-=======
 	$(GORUN) build/ci.go xgo -- --go=$(GO) --targets=linux/arm64 -v ./cmd/geth
->>>>>>> 6a62fe39
 	@echo "Linux ARM64 cross compilation done:"
 	@ls -ld $(GOBIN)/geth-linux-* | grep arm64
 
 geth-linux-mips:
-<<<<<<< HEAD
-	go run build/ci.go xgo -- --go=$(GO) --targets=linux/mips --ldflags '-extldflags "-static"' -v ./cmd/geth
-=======
 	$(GORUN) build/ci.go xgo -- --go=$(GO) --targets=linux/mips --ldflags '-extldflags "-static"' -v ./cmd/geth
->>>>>>> 6a62fe39
 	@echo "Linux MIPS cross compilation done:"
 	@ls -ld $(GOBIN)/geth-linux-* | grep mips
 
 geth-linux-mipsle:
-<<<<<<< HEAD
-	go run build/ci.go xgo -- --go=$(GO) --targets=linux/mipsle --ldflags '-extldflags "-static"' -v ./cmd/geth
-=======
 	$(GORUN) build/ci.go xgo -- --go=$(GO) --targets=linux/mipsle --ldflags '-extldflags "-static"' -v ./cmd/geth
->>>>>>> 6a62fe39
 	@echo "Linux MIPSle cross compilation done:"
 	@ls -ld $(GOBIN)/geth-linux-* | grep mipsle
 
 geth-linux-mips64:
-<<<<<<< HEAD
-	go run build/ci.go xgo -- --go=$(GO) --targets=linux/mips64 --ldflags '-extldflags "-static"' -v ./cmd/geth
-=======
 	$(GORUN) build/ci.go xgo -- --go=$(GO) --targets=linux/mips64 --ldflags '-extldflags "-static"' -v ./cmd/geth
->>>>>>> 6a62fe39
 	@echo "Linux MIPS64 cross compilation done:"
 	@ls -ld $(GOBIN)/geth-linux-* | grep mips64
 
 geth-linux-mips64le:
-<<<<<<< HEAD
-	go run build/ci.go xgo -- --go=$(GO) --targets=linux/mips64le --ldflags '-extldflags "-static"' -v ./cmd/geth
-=======
 	$(GORUN) build/ci.go xgo -- --go=$(GO) --targets=linux/mips64le --ldflags '-extldflags "-static"' -v ./cmd/geth
->>>>>>> 6a62fe39
 	@echo "Linux MIPS64le cross compilation done:"
 	@ls -ld $(GOBIN)/geth-linux-* | grep mips64le
 
@@ -226,20 +160,12 @@
 	@ls -ld $(GOBIN)/geth-darwin-*
 
 geth-darwin-386:
-<<<<<<< HEAD
-	go run build/ci.go xgo -- --go=$(GO) --targets=darwin/386 -v ./cmd/geth
-=======
 	$(GORUN) build/ci.go xgo -- --go=$(GO) --targets=darwin/386 -v ./cmd/geth
->>>>>>> 6a62fe39
 	@echo "Darwin 386 cross compilation done:"
 	@ls -ld $(GOBIN)/geth-darwin-* | grep 386
 
 geth-darwin-amd64:
-<<<<<<< HEAD
-	go run build/ci.go xgo -- --go=$(GO) --targets=darwin/amd64 -v ./cmd/geth
-=======
 	$(GORUN) build/ci.go xgo -- --go=$(GO) --targets=darwin/amd64 -v ./cmd/geth
->>>>>>> 6a62fe39
 	@echo "Darwin amd64 cross compilation done:"
 	@ls -ld $(GOBIN)/geth-darwin-* | grep amd64
 
@@ -248,19 +174,11 @@
 	@ls -ld $(GOBIN)/geth-windows-*
 
 geth-windows-386:
-<<<<<<< HEAD
-	go run build/ci.go xgo -- --go=$(GO) --targets=windows/386 -v ./cmd/geth
-=======
 	$(GORUN) build/ci.go xgo -- --go=$(GO) --targets=windows/386 -v ./cmd/geth
->>>>>>> 6a62fe39
 	@echo "Windows 386 cross compilation done:"
 	@ls -ld $(GOBIN)/geth-windows-* | grep 386
 
 geth-windows-amd64:
-<<<<<<< HEAD
-	go run build/ci.go xgo -- --go=$(GO) --targets=windows/amd64 -v ./cmd/geth
-=======
 	$(GORUN) build/ci.go xgo -- --go=$(GO) --targets=windows/amd64 -v ./cmd/geth
->>>>>>> 6a62fe39
 	@echo "Windows amd64 cross compilation done:"
 	@ls -ld $(GOBIN)/geth-windows-* | grep amd64