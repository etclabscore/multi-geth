// Copyright 2019 The multi-geth Authors
// This file is part of the multi-geth library.
//
// The multi-geth library is free software: you can redistribute it and/or modify
// it under the terms of the GNU Lesser General Public License as published by
// the Free Software Foundation, either version 3 of the License, or
// (at your option) any later version.
//
// The multi-geth library is distributed in the hope that it will be useful,
// but WITHOUT ANY WARRANTY; without even the implied warranty of
// MERCHANTABILITY or FITNESS FOR A PARTICULAR PURPOSE. See the
// GNU Lesser General Public License for more details.
//
// You should have received a copy of the GNU Lesser General Public License
// along with the multi-geth library. If not, see <http://www.gnu.org/licenses/>.

package goethereum

import (
	"fmt"
	"math/big"

	"github.com/ethereum/go-ethereum/common"
	"github.com/ethereum/go-ethereum/params/types/ctypes"
)

type ChainConfig struct {
	NetworkID                 uint64   `json:"-"`
	ChainID                   *big.Int `json:"chainId"`                             // chainId identifies the current chain and is used for replay protection
	SupportedProtocolVersions []uint   `json:"supportedProtocolVersions,omitempty"` // supportedProtocolVersions identifies the supported eth protocol versions for the current chain

	// HF: Homestead
	HomesteadBlock *big.Int `json:"homesteadBlock,omitempty"` // Homestead switch block (nil = no fork, 0 = already homestead)

	// HF: DAO
	DAOForkBlock   *big.Int `json:"daoForkBlock,omitempty"`   // TheDAO hard-fork switch block (nil = no fork)
	DAOForkSupport bool     `json:"daoForkSupport,omitempty"` // Whether the nodes supports or opposes the DAO hard-fork

	// HF: Tangerine Whistle
	// EIP150 implements the Gas price changes (https://github.com/ethereum/EIPs/issues/150)
	EIP150Block *big.Int    `json:"eip150Block,omitempty"` // EIP150 HF block (nil = no fork)
	EIP150Hash  common.Hash `json:"eip150Hash,omitempty"`  // EIP150 HF hash (needed for header only clients as only gas pricing changed)

	// HF: Spurious Dragon
	EIP155Block *big.Int `json:"eip155Block,omitempty"` // EIP155 HF block
	EIP158Block *big.Int `json:"eip158Block,omitempty"` // EIP158 HF block, includes implementations of 158/161, 160, and 170

	// HF: Byzantium
	ByzantiumBlock *big.Int `json:"byzantiumBlock,omitempty"` // Byzantium switch block (nil = no fork, 0 = already on byzantium)

	// HF: Constantinople
	ConstantinopleBlock *big.Int `json:"constantinopleBlock,omitempty"` // Constantinople switch block (nil = no fork, 0 = already activated)

	PetersburgBlock *big.Int `json:"petersburgBlock,omitempty"` // Petersburg switch block (nil = same as Constantinople)

	// HF: Istanbul
	IstanbulBlock    *big.Int `json:"istanbulBlock,omitempty"`    // Istanbul switch block (nil = no fork, 0 = already on istanbul)
	MuirGlacierBlock *big.Int `json:"muirGlacierBlock,omitempty"` // Eip-2384 (bomb delay) switch block (nil = no fork, 0 = already activated)

	BerlinBlock *big.Int `json:"berlinBlock,omitempty"` // Berlin switch block
	YoloV3Block *big.Int `json:"yoloV3Block,omitempty"` // YOLO v3 (Ephemeral testnet)

	EWASMBlock    *big.Int `json:"ewasmBlock,omitempty"`    // EWASM switch block (nil = no fork, 0 = already activated)
	CatalystBlock *big.Int `json:"catalystBlock,omitempty"` // Catalyst switch block (nil = no fork, 0 = already on catalyst)

	// Various consensus engines
	Ethash *ctypes.EthashConfig `json:"ethash,omitempty"`
	Clique *ctypes.CliqueConfig `json:"clique,omitempty"`
<<<<<<< HEAD
	Keccak *ctypes.KeccakConfig `json:"keccak256,omitempty"`
=======
	Lyra2  *ctypes.Lyra2Config  `json:"lyra2,omitempty"`
>>>>>>> c91e5b3d

	// NOTE: These are not included in this type upstream.
	TrustedCheckpoint       *ctypes.TrustedCheckpoint      `json:"trustedCheckpoint"`
	TrustedCheckpointOracle *ctypes.CheckpointOracleConfig `json:"trustedCheckpointOracle"`

	EIP1706Transition  *big.Int `json:"-"`
	ECIP1080Transition *big.Int `json:"-"`

	// Cache types for use with testing, but will not show up in config API.
	ecbp1100Transition *big.Int
}

// String implements the fmt.Stringer interface.
func (c *ChainConfig) String() string {
	var engine interface{}
	switch {
	case c.Ethash != nil:
		engine = c.Ethash
	case c.Clique != nil:
		engine = c.Clique
	case c.Keccak != nil:
		engine = c.Keccak
	default:
		engine = "unknown"
	}
	return fmt.Sprintf("{ChainID: %v Homestead: %v DAO: %v DAOSupport: %v EIP150: %v EIP155: %v EIP158: %v Byzantium: %v Constantinople: %v ConstantinopleFix: %v Istanbul: %v MuirGlacier: %v Berlin: %v Engine: %v}",
		c.ChainID,
		c.HomesteadBlock,
		c.DAOForkBlock,
		c.DAOForkSupport,
		c.EIP150Block,
		c.EIP155Block,
		c.EIP158Block,
		c.ByzantiumBlock,
		c.ConstantinopleBlock,
		c.PetersburgBlock,
		c.IstanbulBlock,
		c.MuirGlacierBlock,
		c.BerlinBlock,
		engine,
	)
}<|MERGE_RESOLUTION|>--- conflicted
+++ resolved
@@ -66,11 +66,8 @@
 	// Various consensus engines
 	Ethash *ctypes.EthashConfig `json:"ethash,omitempty"`
 	Clique *ctypes.CliqueConfig `json:"clique,omitempty"`
-<<<<<<< HEAD
 	Keccak *ctypes.KeccakConfig `json:"keccak256,omitempty"`
-=======
 	Lyra2  *ctypes.Lyra2Config  `json:"lyra2,omitempty"`
->>>>>>> c91e5b3d
 
 	// NOTE: These are not included in this type upstream.
 	TrustedCheckpoint       *ctypes.TrustedCheckpoint      `json:"trustedCheckpoint"`
