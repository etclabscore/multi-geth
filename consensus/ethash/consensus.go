--- conflicted
+++ resolved
@@ -585,112 +585,4 @@
 	})
 	hasher.Sum(hash[:0])
 	return hash
-<<<<<<< HEAD
-}
-
-// Some weird constants to avoid constant memory allocs for them.
-var (
-	big8  = big.NewInt(8)
-	big32 = big.NewInt(32)
-)
-
-// GetRewards calculates the mining reward.
-// The total reward consists of the static block reward and rewards for
-// included uncles. The coinbase of each uncle block is also calculated.
-func GetRewards(config ctypes.ChainConfigurator, header *types.Header, uncles []*types.Header) (*big.Int, []*big.Int) {
-	// Skip block reward in catalyst mode
-	if config.IsEnabled(config.GetCatalystTransition, header.Number) {
-		return big.NewInt(0), []*big.Int{}
-	}
-
-	if config.IsEnabled(config.GetEthashECIP1017Transition, header.Number) {
-		return ecip1017BlockReward(config, header, uncles)
-	}
-
-	blockReward := ctypes.EthashBlockReward(config, header.Number)
-
-	// Accumulate the rewards for the miner and any included uncles
-	uncleRewards := make([]*big.Int, len(uncles))
-	reward := new(big.Int).Set(blockReward)
-	r := new(big.Int)
-	for i, uncle := range uncles {
-		r.Add(uncle.Number, big8)
-		r.Sub(r, header.Number)
-		r.Mul(r, blockReward)
-		r.Div(r, big8)
-
-		ur := new(big.Int).Set(r)
-		uncleRewards[i] = ur
-
-		r.Div(blockReward, big32)
-		reward.Add(reward, r)
-	}
-
-	return reward, uncleRewards
-}
-
-// accumulateRewards credits the coinbase of the given block with the mining
-// reward. The coinbase of each uncle block is also rewarded.
-func accumulateRewards(config ctypes.ChainConfigurator, state *state.StateDB, header *types.Header, uncles []*types.Header) {
-	minerReward, uncleRewards := GetRewards(config, header, uncles)
-	for i, uncle := range uncles {
-		state.AddBalance(uncle.Coinbase, uncleRewards[i])
-	}
-	state.AddBalance(header.Coinbase, minerReward)
-}
-
-// As of "Era 2" (zero-index era 1), uncle miners and winners are rewarded equally for each included block.
-// So they share this function.
-func getEraUncleBlockReward(era *big.Int, blockReward *big.Int) *big.Int {
-	return new(big.Int).Div(GetBlockWinnerRewardByEra(era, blockReward), big32)
-}
-
-// GetBlockUncleRewardByEra gets called _for each uncle miner_ associated with a winner block's uncles.
-func GetBlockUncleRewardByEra(era *big.Int, header, uncle *types.Header, blockReward *big.Int) *big.Int {
-	// Era 1 (index 0):
-	//   An extra reward to the winning miner for including uncles as part of the block, in the form of an extra 1/32 (0.15625ETC) per uncle included, up to a maximum of two (2) uncles.
-	if era.Cmp(big.NewInt(0)) == 0 {
-		r := new(big.Int)
-		r.Add(uncle.Number, big8) // 2,534,998 + 8              = 2,535,006
-		r.Sub(r, header.Number)   // 2,535,006 - 2,534,999        = 7
-		r.Mul(r, blockReward)     // 7 * 5e+18               = 35e+18
-		r.Div(r, big8)            // 35e+18 / 8                            = 7/8 * 5e+18
-
-		return r
-	}
-	return getEraUncleBlockReward(era, blockReward)
-}
-
-// GetBlockWinnerRewardForUnclesByEra gets called _per winner_, and accumulates rewards for each included uncle.
-// Assumes uncles have been validated and limited (@ func (v *BlockValidator) VerifyUncles).
-func GetBlockWinnerRewardForUnclesByEra(era *big.Int, uncles []*types.Header, blockReward *big.Int) *big.Int {
-	r := big.NewInt(0)
-
-	for range uncles {
-		r.Add(r, getEraUncleBlockReward(era, blockReward)) // can reuse this, since 1/32 for winner's uncles remain unchanged from "Era 1"
-	}
-	return r
-}
-
-// GetRewardByEra gets a block reward at disinflation rate.
-// Constants MaxBlockReward, DisinflationRateQuotient, and DisinflationRateDivisor assumed.
-func GetBlockWinnerRewardByEra(era *big.Int, blockReward *big.Int) *big.Int {
-	if era.Cmp(big.NewInt(0)) == 0 {
-		return new(big.Int).Set(blockReward)
-	}
-
-	// MaxBlockReward _r_ * (4/5)**era == MaxBlockReward * (4**era) / (5**era)
-	// since (q/d)**n == q**n / d**n
-	// qed
-	var q, d, r *big.Int = new(big.Int), new(big.Int), new(big.Int)
-
-	q.Exp(params.DisinflationRateQuotient, era, nil)
-	d.Exp(params.DisinflationRateDivisor, era, nil)
-
-	r.Mul(blockReward, q)
-	r.Div(r, d)
-
-	return r
-=======
->>>>>>> 4a03d0dc
 }