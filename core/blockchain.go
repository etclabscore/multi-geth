--- conflicted
+++ resolved
@@ -1423,19 +1423,6 @@
 	current := bc.CurrentBlock()
 	if block.ParentHash() != current.Hash() {
 		d := bc.getReorgData(current, block)
-		if d.err == nil {
-			// Reorg data error was nil.
-			// Proceed with further reorg arbitration.
-
-			// If the node is mining and trying to insert their own block, we want to allow that.
-			minerOwn := bc.shouldPreserve != nil && bc.shouldPreserve(block)
-			if (bc.shouldPreserve == nil || !minerOwn) &&
-				bc.IsArtificialFinalityEnabled() &&
-				bc.chainConfig.IsEnabled(bc.chainConfig.GetECBP1100Transition, current.Number()) {
-
-				d.err = bc.ecbp1100(d.commonBlock.Header(), current.Header(), block.Header())
-			}
-		}
 		if err := bc.reorg(d); err != nil {
 			return err
 		}
@@ -1568,21 +1555,11 @@
 			if d.err == nil {
 				// Reorg data error was nil.
 				// Proceed with further reorg arbitration.
-<<<<<<< HEAD
-
-				// If the node is mining and trying to insert their own block, we want to allow that.
-				minerOwn := bc.shouldPreserve != nil && bc.shouldPreserve(block)
-				if (bc.shouldPreserve == nil || !minerOwn) &&
-					bc.IsArtificialFinalityEnabled() &&
-					bc.chainConfig.IsEnabled(bc.chainConfig.GetECBP1100Transition, currentBlock.Number()) {
-					d.err = bc.ecbp1100(d.commonBlock.Header(), currentBlock.Header(), block.Header())
-=======
 				if bc.IsArtificialFinalityEnabled() && bc.chainConfig.IsEnabled(bc.chainConfig.GetECBP1100Transition, currentBlock.Number()) {
 					if err := bc.ecbp1100(d.commonBlock.Header(), currentBlock.Header(), block.Header()); err != nil {
 						log.Warn("Hurrumph", "AF-MESS.error", err)
 						canonicalDisallowed = true
 					}
->>>>>>> 5a50cee6
 				}
 			}
 			// If there is an error, we leave it to the reorg method to handle, if it wants to wrap it or log it or whatever.
