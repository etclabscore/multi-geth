// Copyright 2014 The go-ethereum Authors
// This file is part of the go-ethereum library.
//
// The go-ethereum library is free software: you can redistribute it and/or modify
// it under the terms of the GNU Lesser General Public License as published by
// the Free Software Foundation, either version 3 of the License, or
// (at your option) any later version.
//
// The go-ethereum library is distributed in the hope that it will be useful,
// but WITHOUT ANY WARRANTY; without even the implied warranty of
// MERCHANTABILITY or FITNESS FOR A PARTICULAR PURPOSE. See the
// GNU Lesser General Public License for more details.
//
// You should have received a copy of the GNU Lesser General Public License
// along with the go-ethereum library. If not, see <http://www.gnu.org/licenses/>.

package vm

import (
	"crypto/sha256"
	"encoding/binary"
	"errors"
	"math/big"

	"github.com/ethereum/go-ethereum/common"
	"github.com/ethereum/go-ethereum/common/math"
	"github.com/ethereum/go-ethereum/crypto"
	"github.com/ethereum/go-ethereum/crypto/blake2b"
	"github.com/ethereum/go-ethereum/crypto/bls12381"
	"github.com/ethereum/go-ethereum/crypto/bn256"
	"github.com/ethereum/go-ethereum/params/types/ctypes"
	"github.com/ethereum/go-ethereum/params/vars"

	//lint:ignore SA1019 Needed for precompile
	"golang.org/x/crypto/ripemd160"
)

// PrecompiledContract is the basic interface for native Go contracts. The implementation
// requires a deterministic gas count based on the input size of the Run method of the
// contract.
type PrecompiledContract interface {
	RequiredGas(input []byte) uint64  // RequiredPrice calculates the contract gas use
	Run(input []byte) ([]byte, error) // Run runs the precompiled contract
}

var basePrecompiledContracts = map[common.Address]PrecompiledContract{
	common.BytesToAddress([]byte{1}): &ecrecover{},
	common.BytesToAddress([]byte{2}): &sha256hash{},
	common.BytesToAddress([]byte{3}): &ripemd160hash{},
	common.BytesToAddress([]byte{4}): &dataCopy{},
}

// PrecompiledContractsForConfig returns a map containing valid precompiled contracts for a given point in a chain config.
func PrecompiledContractsForConfig(config ctypes.ChainConfigurator, bn *big.Int) map[common.Address]PrecompiledContract {
	// Copying to a new map is necessary because assigning to the original map
	// creates a memory reference. Further, setting the vals to nil in case of nonconfiguration causes
	// a panic during tests because they run asynchronously (also a valid reason for using an explicit copy).
	precompileds := make(map[common.Address]PrecompiledContract)
	for k, v := range basePrecompiledContracts {
		precompileds[k] = v
	}
	if config.IsEnabled(config.GetEIP198Transition, bn) {
		precompileds[common.BytesToAddress([]byte{5})] = &bigModExp{}
	}
	if config.IsEnabled(config.GetEIP213Transition, bn) {
		if config.IsEnabled(config.GetEIP1108Transition, bn) {
			precompileds[common.BytesToAddress([]byte{6})] = &bn256AddIstanbul{}
			precompileds[common.BytesToAddress([]byte{7})] = &bn256ScalarMulIstanbul{}
		} else {
			precompileds[common.BytesToAddress([]byte{6})] = &bn256AddByzantium{}
			precompileds[common.BytesToAddress([]byte{7})] = &bn256ScalarMulByzantium{}
		}
	}
	if config.IsEnabled(config.GetEIP212Transition, bn) {
		if config.IsEnabled(config.GetEIP1108Transition, bn) {
			precompileds[common.BytesToAddress([]byte{8})] = &bn256PairingIstanbul{}
		} else {
			precompileds[common.BytesToAddress([]byte{8})] = &bn256PairingByzantium{}
		}
	}
	if config.IsEnabled(config.GetEIP152Transition, bn) {
		precompileds[common.BytesToAddress([]byte{9})] = &blake2F{}
	}
	if config.IsEnabled(config.GetEIP2537Transition, bn) {
		precompileds[common.BytesToAddress([]byte{10})] = &bls12381G1Add{}
		precompileds[common.BytesToAddress([]byte{11})] = &bls12381G1Mul{}
		precompileds[common.BytesToAddress([]byte{12})] = &bls12381G1MultiExp{}
		precompileds[common.BytesToAddress([]byte{13})] = &bls12381G2Add{}
		precompileds[common.BytesToAddress([]byte{14})] = &bls12381G2Mul{}
		precompileds[common.BytesToAddress([]byte{15})] = &bls12381G2MultiExp{}
		precompileds[common.BytesToAddress([]byte{16})] = &bls12381Pairing{}
		precompileds[common.BytesToAddress([]byte{17})] = &bls12381MapG1{}
		precompileds[common.BytesToAddress([]byte{18})] = &bls12381MapG2{}
	}

	return precompileds
}

// RunPrecompiledContract runs and evaluates the output of a precompiled contract.
func RunPrecompiledContract(p PrecompiledContract, input []byte, contract *Contract) (ret []byte, err error) {
	gas := p.RequiredGas(input)
	if contract.UseGas(gas) {
		return p.Run(input)
	}
	return nil, ErrOutOfGas
}

// ECRECOVER implemented as a native contract.
type ecrecover struct{}

func (c *ecrecover) RequiredGas(input []byte) uint64 {
	return vars.EcrecoverGas
}

func (c *ecrecover) Run(input []byte) ([]byte, error) {
	const ecRecoverInputLength = 128

	input = common.RightPadBytes(input, ecRecoverInputLength)
	// "input" is (hash, v, r, s), each 32 bytes
	// but for ecrecover we want (r, s, v)

	r := new(big.Int).SetBytes(input[64:96])
	s := new(big.Int).SetBytes(input[96:128])
	v := input[63] - 27

	// tighter sig s values input homestead only apply to tx sigs
	if !allZero(input[32:63]) || !crypto.ValidateSignatureValues(v, r, s, false) {
		return nil, nil
	}
	// We must make sure not to modify the 'input', so placing the 'v' along with
	// the signature needs to be done on a new allocation
	sig := make([]byte, 65)
	copy(sig, input[64:128])
	sig[64] = v
	// v needs to be at the end for libsecp256k1
	pubKey, err := crypto.Ecrecover(input[:32], sig)
	// make sure the public key is a valid one
	if err != nil {
		return nil, nil
	}

	// the first byte of pubkey is bitcoin heritage
	return common.LeftPadBytes(crypto.Keccak256(pubKey[1:])[12:], 32), nil
}

// SHA256 implemented as a native contract.
type sha256hash struct{}

// RequiredGas returns the gas required to execute the pre-compiled contract.
//
// This method does not require any overflow checking as the input size gas costs
// required for anything significant is so high it's impossible to pay for.
func (c *sha256hash) RequiredGas(input []byte) uint64 {
	return uint64(len(input)+31)/32*vars.Sha256PerWordGas + vars.Sha256BaseGas
}
func (c *sha256hash) Run(input []byte) ([]byte, error) {
	h := sha256.Sum256(input)
	return h[:], nil
}

// RIPEMD160 implemented as a native contract.
type ripemd160hash struct{}

// RequiredGas returns the gas required to execute the pre-compiled contract.
//
// This method does not require any overflow checking as the input size gas costs
// required for anything significant is so high it's impossible to pay for.
func (c *ripemd160hash) RequiredGas(input []byte) uint64 {
	return uint64(len(input)+31)/32*vars.Ripemd160PerWordGas + vars.Ripemd160BaseGas
}
func (c *ripemd160hash) Run(input []byte) ([]byte, error) {
	ripemd := ripemd160.New()
	ripemd.Write(input)
	return common.LeftPadBytes(ripemd.Sum(nil), 32), nil
}

// data copy implemented as a native contract.
type dataCopy struct{}

// RequiredGas returns the gas required to execute the pre-compiled contract.
//
// This method does not require any overflow checking as the input size gas costs
// required for anything significant is so high it's impossible to pay for.
func (c *dataCopy) RequiredGas(input []byte) uint64 {
	return uint64(len(input)+31)/32*vars.IdentityPerWordGas + vars.IdentityBaseGas
}
func (c *dataCopy) Run(in []byte) ([]byte, error) {
	return in, nil
}

// bigModExp implements a native big integer exponential modular operation.
type bigModExp struct{}

var (
	big1      = big.NewInt(1)
	big4      = big.NewInt(4)
	big8      = big.NewInt(8)
	big16     = big.NewInt(16)
	big32     = big.NewInt(32)
	big64     = big.NewInt(64)
	big96     = big.NewInt(96)
	big480    = big.NewInt(480)
	big1024   = big.NewInt(1024)
	big3072   = big.NewInt(3072)
	big199680 = big.NewInt(199680)
)

// RequiredGas returns the gas required to execute the pre-compiled contract.
func (c *bigModExp) RequiredGas(input []byte) uint64 {
	var (
		baseLen = new(big.Int).SetBytes(getData(input, 0, 32))
		expLen  = new(big.Int).SetBytes(getData(input, 32, 32))
		modLen  = new(big.Int).SetBytes(getData(input, 64, 32))
	)
	if len(input) > 96 {
		input = input[96:]
	} else {
		input = input[:0]
	}
	// Retrieve the head 32 bytes of exp for the adjusted exponent length
	var expHead *big.Int
	if big.NewInt(int64(len(input))).Cmp(baseLen) <= 0 {
		expHead = new(big.Int)
	} else {
		if expLen.Cmp(big32) > 0 {
			expHead = new(big.Int).SetBytes(getData(input, baseLen.Uint64(), 32))
		} else {
			expHead = new(big.Int).SetBytes(getData(input, baseLen.Uint64(), expLen.Uint64()))
		}
	}
	// Calculate the adjusted exponent length
	var msb int
	if bitlen := expHead.BitLen(); bitlen > 0 {
		msb = bitlen - 1
	}
	adjExpLen := new(big.Int)
	if expLen.Cmp(big32) > 0 {
		adjExpLen.Sub(expLen, big32)
		adjExpLen.Mul(big8, adjExpLen)
	}
	adjExpLen.Add(adjExpLen, big.NewInt(int64(msb)))

	// Calculate the gas cost of the operation
	gas := new(big.Int).Set(math.BigMax(modLen, baseLen))
	switch {
	case gas.Cmp(big64) <= 0:
		gas.Mul(gas, gas)
	case gas.Cmp(big1024) <= 0:
		gas = new(big.Int).Add(
			new(big.Int).Div(new(big.Int).Mul(gas, gas), big4),
			new(big.Int).Sub(new(big.Int).Mul(big96, gas), big3072),
		)
	default:
		gas = new(big.Int).Add(
			new(big.Int).Div(new(big.Int).Mul(gas, gas), big16),
			new(big.Int).Sub(new(big.Int).Mul(big480, gas), big199680),
		)
	}
	gas.Mul(gas, math.BigMax(adjExpLen, big1))
	gas.Div(gas, new(big.Int).SetUint64(vars.ModExpQuadCoeffDiv))

	if gas.BitLen() > 64 {
		return math.MaxUint64
	}
	return gas.Uint64()
}

func (c *bigModExp) Run(input []byte) ([]byte, error) {
	var (
		baseLen = new(big.Int).SetBytes(getData(input, 0, 32)).Uint64()
		expLen  = new(big.Int).SetBytes(getData(input, 32, 32)).Uint64()
		modLen  = new(big.Int).SetBytes(getData(input, 64, 32)).Uint64()
	)
	if len(input) > 96 {
		input = input[96:]
	} else {
		input = input[:0]
	}
	// Handle a special case when both the base and mod length is zero
	if baseLen == 0 && modLen == 0 {
		return []byte{}, nil
	}
	// Retrieve the operands and execute the exponentiation
	var (
		base = new(big.Int).SetBytes(getData(input, 0, baseLen))
		exp  = new(big.Int).SetBytes(getData(input, baseLen, expLen))
		mod  = new(big.Int).SetBytes(getData(input, baseLen+expLen, modLen))
	)
	if mod.BitLen() == 0 {
		// Modulo 0 is undefined, return zero
		return common.LeftPadBytes([]byte{}, int(modLen)), nil
	}
	return common.LeftPadBytes(base.Exp(base, exp, mod).Bytes(), int(modLen)), nil
}

// newCurvePoint unmarshals a binary blob into a bn256 elliptic curve point,
// returning it, or an error if the point is invalid.
func newCurvePoint(blob []byte) (*bn256.G1, error) {
	p := new(bn256.G1)
	if _, err := p.Unmarshal(blob); err != nil {
		return nil, err
	}
	return p, nil
}

// newTwistPoint unmarshals a binary blob into a bn256 elliptic curve point,
// returning it, or an error if the point is invalid.
func newTwistPoint(blob []byte) (*bn256.G2, error) {
	p := new(bn256.G2)
	if _, err := p.Unmarshal(blob); err != nil {
		return nil, err
	}
	return p, nil
}

// runBn256Add implements the Bn256Add precompile, referenced by both
// Byzantium and Istanbul operations.
func runBn256Add(input []byte) ([]byte, error) {
	x, err := newCurvePoint(getData(input, 0, 64))
	if err != nil {
		return nil, err
	}
	y, err := newCurvePoint(getData(input, 64, 64))
	if err != nil {
		return nil, err
	}
	res := new(bn256.G1)
	res.Add(x, y)
	return res.Marshal(), nil
}

// bn256Add implements a native elliptic curve point addition conforming to
// Istanbul consensus rules.
type bn256AddIstanbul struct{}

// RequiredGas returns the gas required to execute the pre-compiled contract.
func (c *bn256AddIstanbul) RequiredGas(input []byte) uint64 {
	return vars.Bn256AddGasIstanbul
}

func (c *bn256AddIstanbul) Run(input []byte) ([]byte, error) {
	return runBn256Add(input)
}

// bn256AddByzantium implements a native elliptic curve point addition
// conforming to Byzantium consensus rules.
type bn256AddByzantium struct{}

// RequiredGas returns the gas required to execute the pre-compiled contract.
func (c *bn256AddByzantium) RequiredGas(input []byte) uint64 {
	return vars.Bn256AddGasByzantium
}

func (c *bn256AddByzantium) Run(input []byte) ([]byte, error) {
	return runBn256Add(input)
}

// runBn256ScalarMul implements the Bn256ScalarMul precompile, referenced by
// both Byzantium and Istanbul operations.
func runBn256ScalarMul(input []byte) ([]byte, error) {
	p, err := newCurvePoint(getData(input, 0, 64))
	if err != nil {
		return nil, err
	}
	res := new(bn256.G1)
	res.ScalarMult(p, new(big.Int).SetBytes(getData(input, 64, 32)))
	return res.Marshal(), nil
}

// bn256ScalarMulIstanbul implements a native elliptic curve scalar
// multiplication conforming to Istanbul consensus rules.
type bn256ScalarMulIstanbul struct{}

// RequiredGas returns the gas required to execute the pre-compiled contract.
func (c *bn256ScalarMulIstanbul) RequiredGas(input []byte) uint64 {
	return vars.Bn256ScalarMulGasIstanbul
}

func (c *bn256ScalarMulIstanbul) Run(input []byte) ([]byte, error) {
	return runBn256ScalarMul(input)
}

// bn256ScalarMulByzantium implements a native elliptic curve scalar
// multiplication conforming to Byzantium consensus rules.
type bn256ScalarMulByzantium struct{}

// RequiredGas returns the gas required to execute the pre-compiled contract.
func (c *bn256ScalarMulByzantium) RequiredGas(input []byte) uint64 {
	return vars.Bn256ScalarMulGasByzantium
}

func (c *bn256ScalarMulByzantium) Run(input []byte) ([]byte, error) {
	return runBn256ScalarMul(input)
}

var (
	// true32Byte is returned if the bn256 pairing check succeeds.
	true32Byte = []byte{0, 0, 0, 0, 0, 0, 0, 0, 0, 0, 0, 0, 0, 0, 0, 0, 0, 0, 0, 0, 0, 0, 0, 0, 0, 0, 0, 0, 0, 0, 0, 1}

	// false32Byte is returned if the bn256 pairing check fails.
	false32Byte = make([]byte, 32)

	// errBadPairingInput is returned if the bn256 pairing input is invalid.
	errBadPairingInput = errors.New("bad elliptic curve pairing size")
)

// runBn256Pairing implements the Bn256Pairing precompile, referenced by both
// Byzantium and Istanbul operations.
func runBn256Pairing(input []byte) ([]byte, error) {
	// Handle some corner cases cheaply
	if len(input)%192 > 0 {
		return nil, errBadPairingInput
	}
	// Convert the input into a set of coordinates
	var (
		cs []*bn256.G1
		ts []*bn256.G2
	)
	for i := 0; i < len(input); i += 192 {
		c, err := newCurvePoint(input[i : i+64])
		if err != nil {
			return nil, err
		}
		t, err := newTwistPoint(input[i+64 : i+192])
		if err != nil {
			return nil, err
		}
		cs = append(cs, c)
		ts = append(ts, t)
	}
	// Execute the pairing checks and return the results
	if bn256.PairingCheck(cs, ts) {
		return true32Byte, nil
	}
	return false32Byte, nil
}

// bn256PairingIstanbul implements a pairing pre-compile for the bn256 curve
// conforming to Istanbul consensus rules.
type bn256PairingIstanbul struct{}

// RequiredGas returns the gas required to execute the pre-compiled contract.
func (c *bn256PairingIstanbul) RequiredGas(input []byte) uint64 {
	return vars.Bn256PairingBaseGasIstanbul + uint64(len(input)/192)*vars.Bn256PairingPerPointGasIstanbul
}

func (c *bn256PairingIstanbul) Run(input []byte) ([]byte, error) {
	return runBn256Pairing(input)
}

// bn256PairingByzantium implements a pairing pre-compile for the bn256 curve
// conforming to Byzantium consensus rules.
type bn256PairingByzantium struct{}

// RequiredGas returns the gas required to execute the pre-compiled contract.
func (c *bn256PairingByzantium) RequiredGas(input []byte) uint64 {
	return vars.Bn256PairingBaseGasByzantium + uint64(len(input)/192)*vars.Bn256PairingPerPointGasByzantium
}

func (c *bn256PairingByzantium) Run(input []byte) ([]byte, error) {
	return runBn256Pairing(input)
}

type blake2F struct{}

func (c *blake2F) RequiredGas(input []byte) uint64 {
	// If the input is malformed, we can't calculate the gas, return 0 and let the
	// actual call choke and fault.
	if len(input) != blake2FInputLength {
		return 0
	}
	return uint64(binary.BigEndian.Uint32(input[0:4]))
}

const (
	blake2FInputLength        = 213
	blake2FFinalBlockBytes    = byte(1)
	blake2FNonFinalBlockBytes = byte(0)
)

var (
	errBlake2FInvalidInputLength = errors.New("invalid input length")
	errBlake2FInvalidFinalFlag   = errors.New("invalid final flag")
)

func (c *blake2F) Run(input []byte) ([]byte, error) {
	// Make sure the input is valid (correct length and final flag)
	if len(input) != blake2FInputLength {
		return nil, errBlake2FInvalidInputLength
	}
	if input[212] != blake2FNonFinalBlockBytes && input[212] != blake2FFinalBlockBytes {
		return nil, errBlake2FInvalidFinalFlag
	}
	// Parse the input into the Blake2b call parameters
	var (
		rounds = binary.BigEndian.Uint32(input[0:4])
		final  = (input[212] == blake2FFinalBlockBytes)

		h [8]uint64
		m [16]uint64
		t [2]uint64
	)
	for i := 0; i < 8; i++ {
		offset := 4 + i*8
		h[i] = binary.LittleEndian.Uint64(input[offset : offset+8])
	}
	for i := 0; i < 16; i++ {
		offset := 68 + i*8
		m[i] = binary.LittleEndian.Uint64(input[offset : offset+8])
	}
	t[0] = binary.LittleEndian.Uint64(input[196:204])
	t[1] = binary.LittleEndian.Uint64(input[204:212])

	// Execute the compression function, extract and return the result
	blake2b.F(&h, m, t, final, rounds)

	output := make([]byte, 64)
	for i := 0; i < 8; i++ {
		offset := i * 8
		binary.LittleEndian.PutUint64(output[offset:offset+8], h[i])
	}
	return output, nil
}

var (
	errBLS12381InvalidInputLength          = errors.New("invalid input length")
	errBLS12381InvalidFieldElementTopBytes = errors.New("invalid field element top bytes")
	errBLS12381G1PointSubgroup             = errors.New("g1 point is not on correct subgroup")
	errBLS12381G2PointSubgroup             = errors.New("g2 point is not on correct subgroup")
)

// bls12381G1Add implements EIP-2537 G1Add precompile.
type bls12381G1Add struct{}

// RequiredGas returns the gas required to execute the pre-compiled contract.
func (c *bls12381G1Add) RequiredGas(input []byte) uint64 {
	return vars.Bls12381G1AddGas
}

func (c *bls12381G1Add) Run(input []byte) ([]byte, error) {
	// Implements EIP-2537 G1Add precompile.
	// > G1 addition call expects `256` bytes as an input that is interpreted as byte concatenation of two G1 points (`128` bytes each).
	// > Output is an encoding of addition operation result - single G1 point (`128` bytes).
	if len(input) != 256 {
		return nil, errBLS12381InvalidInputLength
	}
	var err error
	var p0, p1 *bls12381.PointG1

	// Initialize G1
	g := bls12381.NewG1()

	// Decode G1 point p_0
	if p0, err = g.DecodePoint(input[:128]); err != nil {
		return nil, err
	}
	// Decode G1 point p_1
	if p1, err = g.DecodePoint(input[128:]); err != nil {
		return nil, err
	}

	// Compute r = p_0 + p_1
	r := g.New()
	g.Add(r, p0, p1)

	// Encode the G1 point result into 128 bytes
	return g.EncodePoint(r), nil
}

// bls12381G1Mul implements EIP-2537 G1Mul precompile.
type bls12381G1Mul struct{}

// RequiredGas returns the gas required to execute the pre-compiled contract.
func (c *bls12381G1Mul) RequiredGas(input []byte) uint64 {
	return vars.Bls12381G1MulGas
}

func (c *bls12381G1Mul) Run(input []byte) ([]byte, error) {
	// Implements EIP-2537 G1Mul precompile.
	// > G1 multiplication call expects `160` bytes as an input that is interpreted as byte concatenation of encoding of G1 point (`128` bytes) and encoding of a scalar value (`32` bytes).
	// > Output is an encoding of multiplication operation result - single G1 point (`128` bytes).
	if len(input) != 160 {
		return nil, errBLS12381InvalidInputLength
	}
	var err error
	var p0 *bls12381.PointG1

	// Initialize G1
	g := bls12381.NewG1()

	// Decode G1 point
	if p0, err = g.DecodePoint(input[:128]); err != nil {
		return nil, err
	}
	// Decode scalar value
	e := new(big.Int).SetBytes(input[128:])

	// Compute r = e * p_0
	r := g.New()
	g.MulScalar(r, p0, e)

	// Encode the G1 point into 128 bytes
	return g.EncodePoint(r), nil
}

// bls12381G1MultiExp implements EIP-2537 G1MultiExp precompile.
type bls12381G1MultiExp struct{}

// RequiredGas returns the gas required to execute the pre-compiled contract.
func (c *bls12381G1MultiExp) RequiredGas(input []byte) uint64 {
	// Calculate G1 point, scalar value pair length
	k := len(input) / 160
	if k == 0 {
		// Return 0 gas for small input length
		return 0
	}
	// Lookup discount value for G1 point, scalar value pair length
<<<<<<< HEAD
	maxDiscountLen := len(vars.Bls12381MultiExpDiscountTable)
	if k > maxDiscountLen {
		k = maxDiscountLen
	}
	discount := vars.Bls12381MultiExpDiscountTable[k-1]
=======
	var discount uint64
	if dLen := len(params.Bls12381MultiExpDiscountTable); k < dLen {
		discount = params.Bls12381MultiExpDiscountTable[k-1]
	} else {
		discount = params.Bls12381MultiExpDiscountTable[dLen-1]
	}
>>>>>>> 02cea233
	// Calculate gas and return the result
	return (uint64(k) * vars.Bls12381G1MulGas * discount) / 1000
}

func (c *bls12381G1MultiExp) Run(input []byte) ([]byte, error) {
	// Implements EIP-2537 G1MultiExp precompile.
	// G1 multiplication call expects `160*k` bytes as an input that is interpreted as byte concatenation of `k` slices each of them being a byte concatenation of encoding of G1 point (`128` bytes) and encoding of a scalar value (`32` bytes).
	// Output is an encoding of multiexponentiation operation result - single G1 point (`128` bytes).
	k := len(input) / 160
	if len(input) == 0 || len(input)%160 != 0 {
		return nil, errBLS12381InvalidInputLength
	}
	var err error
	points := make([]*bls12381.PointG1, k)
	scalars := make([]*big.Int, k)

	// Initialize G1
	g := bls12381.NewG1()

	// Decode point scalar pairs
	for i := 0; i < k; i++ {
		off := 160 * i
		t0, t1, t2 := off, off+128, off+160
		// Decode G1 point
		if points[i], err = g.DecodePoint(input[t0:t1]); err != nil {
			return nil, err
		}
		// Decode scalar value
		scalars[i] = new(big.Int).SetBytes(input[t1:t2])
	}

	// Compute r = e_0 * p_0 + e_1 * p_1 + ... + e_(k-1) * p_(k-1)
	r := g.New()
	g.MultiExp(r, points, scalars)

	// Encode the G1 point to 128 bytes
	return g.EncodePoint(r), nil
}

// bls12381G2Add implements EIP-2537 G2Add precompile.
type bls12381G2Add struct{}

// RequiredGas returns the gas required to execute the pre-compiled contract.
func (c *bls12381G2Add) RequiredGas(input []byte) uint64 {
	return vars.Bls12381G2AddGas
}

func (c *bls12381G2Add) Run(input []byte) ([]byte, error) {
	// Implements EIP-2537 G2Add precompile.
	// > G2 addition call expects `512` bytes as an input that is interpreted as byte concatenation of two G2 points (`256` bytes each).
	// > Output is an encoding of addition operation result - single G2 point (`256` bytes).
	if len(input) != 512 {
		return nil, errBLS12381InvalidInputLength
	}
	var err error
	var p0, p1 *bls12381.PointG2

	// Initialize G2
	g := bls12381.NewG2()
	r := g.New()

	// Decode G2 point p_0
	if p0, err = g.DecodePoint(input[:256]); err != nil {
		return nil, err
	}
	// Decode G2 point p_1
	if p1, err = g.DecodePoint(input[256:]); err != nil {
		return nil, err
	}

	// Compute r = p_0 + p_1
	g.Add(r, p0, p1)

	// Encode the G2 point into 256 bytes
	return g.EncodePoint(r), nil
}

// bls12381G2Mul implements EIP-2537 G2Mul precompile.
type bls12381G2Mul struct{}

// RequiredGas returns the gas required to execute the pre-compiled contract.
func (c *bls12381G2Mul) RequiredGas(input []byte) uint64 {
	return vars.Bls12381G2MulGas
}

func (c *bls12381G2Mul) Run(input []byte) ([]byte, error) {
	// Implements EIP-2537 G2MUL precompile logic.
	// > G2 multiplication call expects `288` bytes as an input that is interpreted as byte concatenation of encoding of G2 point (`256` bytes) and encoding of a scalar value (`32` bytes).
	// > Output is an encoding of multiplication operation result - single G2 point (`256` bytes).
	if len(input) != 288 {
		return nil, errBLS12381InvalidInputLength
	}
	var err error
	var p0 *bls12381.PointG2

	// Initialize G2
	g := bls12381.NewG2()

	// Decode G2 point
	if p0, err = g.DecodePoint(input[:256]); err != nil {
		return nil, err
	}
	// Decode scalar value
	e := new(big.Int).SetBytes(input[256:])

	// Compute r = e * p_0
	r := g.New()
	g.MulScalar(r, p0, e)

	// Encode the G2 point into 256 bytes
	return g.EncodePoint(r), nil
}

// bls12381G2MultiExp implements EIP-2537 G2MultiExp precompile.
type bls12381G2MultiExp struct{}

// RequiredGas returns the gas required to execute the pre-compiled contract.
func (c *bls12381G2MultiExp) RequiredGas(input []byte) uint64 {
	// Calculate G2 point, scalar value pair length
	k := len(input) / 288
	if k == 0 {
		// Return 0 gas for small input length
		return 0
	}
	// Lookup discount value for G2 point, scalar value pair length
<<<<<<< HEAD
	maxDiscountLen := len(vars.Bls12381MultiExpDiscountTable)
	if k > maxDiscountLen {
		k = maxDiscountLen
	}
	discount := vars.Bls12381MultiExpDiscountTable[k-1]
=======
	var discount uint64
	if dLen := len(params.Bls12381MultiExpDiscountTable); k < dLen {
		discount = params.Bls12381MultiExpDiscountTable[k-1]
	} else {
		discount = params.Bls12381MultiExpDiscountTable[dLen-1]
	}
>>>>>>> 02cea233
	// Calculate gas and return the result
	return (uint64(k) * vars.Bls12381G2MulGas * discount) / 1000
}

func (c *bls12381G2MultiExp) Run(input []byte) ([]byte, error) {
	// Implements EIP-2537 G2MultiExp precompile logic
	// > G2 multiplication call expects `288*k` bytes as an input that is interpreted as byte concatenation of `k` slices each of them being a byte concatenation of encoding of G2 point (`256` bytes) and encoding of a scalar value (`32` bytes).
	// > Output is an encoding of multiexponentiation operation result - single G2 point (`256` bytes).
	k := len(input) / 288
	if len(input) == 0 || len(input)%288 != 0 {
		return nil, errBLS12381InvalidInputLength
	}
	var err error
	points := make([]*bls12381.PointG2, k)
	scalars := make([]*big.Int, k)

	// Initialize G2
	g := bls12381.NewG2()

	// Decode point scalar pairs
	for i := 0; i < k; i++ {
		off := 288 * i
		t0, t1, t2 := off, off+256, off+288
		// Decode G1 point
		if points[i], err = g.DecodePoint(input[t0:t1]); err != nil {
			return nil, err
		}
		// Decode scalar value
		scalars[i] = new(big.Int).SetBytes(input[t1:t2])
	}

	// Compute r = e_0 * p_0 + e_1 * p_1 + ... + e_(k-1) * p_(k-1)
	r := g.New()
	g.MultiExp(r, points, scalars)

	// Encode the G2 point to 256 bytes.
	return g.EncodePoint(r), nil
}

// bls12381Pairing implements EIP-2537 Pairing precompile.
type bls12381Pairing struct{}

// RequiredGas returns the gas required to execute the pre-compiled contract.
func (c *bls12381Pairing) RequiredGas(input []byte) uint64 {
	return vars.Bls12381PairingBaseGas + uint64(len(input)/384)*vars.Bls12381PairingPerPairGas
}

func (c *bls12381Pairing) Run(input []byte) ([]byte, error) {
	// Implements EIP-2537 Pairing precompile logic.
	// > Pairing call expects `384*k` bytes as an inputs that is interpreted as byte concatenation of `k` slices. Each slice has the following structure:
	// > - `128` bytes of G1 point encoding
	// > - `256` bytes of G2 point encoding
	// > Output is a `32` bytes where last single byte is `0x01` if pairing result is equal to multiplicative identity in a pairing target field and `0x00` otherwise
	// > (which is equivalent of Big Endian encoding of Solidity values `uint256(1)` and `uin256(0)` respectively).
	k := len(input) / 384
	if len(input) == 0 || len(input)%384 != 0 {
		return nil, errBLS12381InvalidInputLength
	}

	// Initialize BLS12-381 pairing engine
	e := bls12381.NewPairingEngine()
	g1, g2 := e.G1, e.G2

	// Decode pairs
	for i := 0; i < k; i++ {
		off := 384 * i
		t0, t1, t2 := off, off+128, off+384

		// Decode G1 point
		p1, err := g1.DecodePoint(input[t0:t1])
		if err != nil {
			return nil, err
		}
		// Decode G2 point
		p2, err := g2.DecodePoint(input[t1:t2])
		if err != nil {
			return nil, err
		}

		// 'point is on curve' check already done,
		// Here we need to apply subgroup checks.
		if !g1.InCorrectSubgroup(p1) {
			return nil, errBLS12381G1PointSubgroup
		}
		if !g2.InCorrectSubgroup(p2) {
			return nil, errBLS12381G2PointSubgroup
		}

		// Update pairing engine with G1 and G2 ponits
		e.AddPair(p1, p2)
	}
	// Prepare 32 byte output
	out := make([]byte, 32)

	// Compute pairing and set the result
	if e.Check() {
		out[31] = 1
	}
	return out, nil
}

// decodeBLS12381FieldElement decodes BLS12-381 elliptic curve field element.
// Removes top 16 bytes of 64 byte input.
func decodeBLS12381FieldElement(in []byte) ([]byte, error) {
	if len(in) != 64 {
		return nil, errors.New("invalid field element length")
	}
	// check top bytes
	for i := 0; i < 16; i++ {
		if in[i] != byte(0x00) {
			return nil, errBLS12381InvalidFieldElementTopBytes
		}
	}
	out := make([]byte, 48)
	copy(out[:], in[16:])
	return out, nil
}

// bls12381MapG1 implements EIP-2537 MapG1 precompile.
type bls12381MapG1 struct{}

// RequiredGas returns the gas required to execute the pre-compiled contract.
func (c *bls12381MapG1) RequiredGas(input []byte) uint64 {
	return vars.Bls12381MapG1Gas
}

func (c *bls12381MapG1) Run(input []byte) ([]byte, error) {
	// Implements EIP-2537 Map_To_G1 precompile.
	// > Field-to-curve call expects `64` bytes an an input that is interpreted as a an element of the base field.
	// > Output of this call is `128` bytes and is G1 point following respective encoding rules.
	if len(input) != 64 {
		return nil, errBLS12381InvalidInputLength
	}

	// Decode input field element
	fe, err := decodeBLS12381FieldElement(input)
	if err != nil {
		return nil, err
	}

	// Initialize G1
	g := bls12381.NewG1()

	// Compute mapping
	r, err := g.MapToCurve(fe)
	if err != nil {
		return nil, err
	}

	// Encode the G1 point to 128 bytes
	return g.EncodePoint(r), nil
}

// bls12381MapG2 implements EIP-2537 MapG2 precompile.
type bls12381MapG2 struct{}

// RequiredGas returns the gas required to execute the pre-compiled contract.
func (c *bls12381MapG2) RequiredGas(input []byte) uint64 {
	return vars.Bls12381MapG2Gas
}

func (c *bls12381MapG2) Run(input []byte) ([]byte, error) {
	// Implements EIP-2537 Map_FP2_TO_G2 precompile logic.
	// > Field-to-curve call expects `128` bytes an an input that is interpreted as a an element of the quadratic extension field.
	// > Output of this call is `256` bytes and is G2 point following respective encoding rules.
	if len(input) != 128 {
		return nil, errBLS12381InvalidInputLength
	}

	// Decode input field element
	fe := make([]byte, 96)
	c0, err := decodeBLS12381FieldElement(input[:64])
	if err != nil {
		return nil, err
	}
	copy(fe[48:], c0)
	c1, err := decodeBLS12381FieldElement(input[64:])
	if err != nil {
		return nil, err
	}
	copy(fe[:48], c1)

	// Initialize G2
	g := bls12381.NewG2()

	// Compute mapping
	r, err := g.MapToCurve(fe)
	if err != nil {
		return nil, err
	}

	// Encode the G2 point to 256 bytes
	return g.EncodePoint(r), nil
}<|MERGE_RESOLUTION|>--- conflicted
+++ resolved
@@ -615,20 +615,12 @@
 		return 0
 	}
 	// Lookup discount value for G1 point, scalar value pair length
-<<<<<<< HEAD
-	maxDiscountLen := len(vars.Bls12381MultiExpDiscountTable)
-	if k > maxDiscountLen {
-		k = maxDiscountLen
-	}
-	discount := vars.Bls12381MultiExpDiscountTable[k-1]
-=======
 	var discount uint64
-	if dLen := len(params.Bls12381MultiExpDiscountTable); k < dLen {
-		discount = params.Bls12381MultiExpDiscountTable[k-1]
+	if dLen := len(vars.Bls12381MultiExpDiscountTable); k < dLen {
+		discount = vars.Bls12381MultiExpDiscountTable[k-1]
 	} else {
-		discount = params.Bls12381MultiExpDiscountTable[dLen-1]
-	}
->>>>>>> 02cea233
+		discount = vars.Bls12381MultiExpDiscountTable[dLen-1]
+	}
 	// Calculate gas and return the result
 	return (uint64(k) * vars.Bls12381G1MulGas * discount) / 1000
 }
@@ -754,20 +746,12 @@
 		return 0
 	}
 	// Lookup discount value for G2 point, scalar value pair length
-<<<<<<< HEAD
-	maxDiscountLen := len(vars.Bls12381MultiExpDiscountTable)
-	if k > maxDiscountLen {
-		k = maxDiscountLen
-	}
-	discount := vars.Bls12381MultiExpDiscountTable[k-1]
-=======
 	var discount uint64
-	if dLen := len(params.Bls12381MultiExpDiscountTable); k < dLen {
-		discount = params.Bls12381MultiExpDiscountTable[k-1]
+	if dLen := len(vars.Bls12381MultiExpDiscountTable); k < dLen {
+		discount = vars.Bls12381MultiExpDiscountTable[k-1]
 	} else {
-		discount = params.Bls12381MultiExpDiscountTable[dLen-1]
-	}
->>>>>>> 02cea233
+		discount = vars.Bls12381MultiExpDiscountTable[dLen-1]
+	}
 	// Calculate gas and return the result
 	return (uint64(k) * vars.Bls12381G2MulGas * discount) / 1000
 }
