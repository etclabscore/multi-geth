// Copyright 2014 The go-ethereum Authors
// This file is part of the go-ethereum library.
//
// The go-ethereum library is free software: you can redistribute it and/or modify
// it under the terms of the GNU Lesser General Public License as published by
// the Free Software Foundation, either version 3 of the License, or
// (at your option) any later version.
//
// The go-ethereum library is distributed in the hope that it will be useful,
// but WITHOUT ANY WARRANTY; without even the implied warranty of
// MERCHANTABILITY or FITNESS FOR A PARTICULAR PURPOSE. See the
// GNU Lesser General Public License for more details.
//
// You should have received a copy of the GNU Lesser General Public License
// along with the go-ethereum library. If not, see <http://www.gnu.org/licenses/>.

package vm

import (
	"math/big"
	"sync/atomic"
	"time"

	"github.com/ethereum/evmc/bindings/go/evmc"

	"github.com/ethereum/go-ethereum/common"
	"github.com/ethereum/go-ethereum/crypto"
	"github.com/ethereum/go-ethereum/params/types/ctypes"
	"github.com/ethereum/go-ethereum/params/vars"
)

// emptyCodeHash is used by create to ensure deployment is disallowed to already
// deployed contract addresses (relevant after the account abstraction).
var emptyCodeHash = crypto.Keccak256Hash(nil)

type (
	// CanTransferFunc is the signature of a transfer guard function
	CanTransferFunc func(StateDB, common.Address, *big.Int) bool
	// TransferFunc is the signature of a transfer function
	TransferFunc func(StateDB, common.Address, common.Address, *big.Int)
	// GetHashFunc returns the n'th block hash in the blockchain
	// and is used by the BLOCKHASH EVM op code.
	GetHashFunc func(uint64) common.Hash
)

// run runs the given contract and takes care of running precompiles with a fallback to the byte code interpreter.
func run(evm *EVM, contract *Contract, input []byte, readOnly bool) ([]byte, error) {
	if contract.CodeAddr != nil {
		precomps := PrecompiledContractsForConfig(evm.ChainConfig(), evm.BlockNumber)
		if p := precomps[*contract.CodeAddr]; p != nil {
			return RunPrecompiledContract(p, input, contract)
		}
	}
	for _, interpreter := range evm.interpreters {
		if interpreter.CanRun(contract.Code) {
			if evm.interpreter != interpreter {
				// Ensure that the interpreter pointer is set back
				// to its current value upon return.
				defer func(i Interpreter) {
					evm.interpreter = i
				}(evm.interpreter)
				evm.interpreter = interpreter
			}
			return interpreter.Run(contract, input, readOnly)
		}
	}
	return nil, ErrNoCompatibleInterpreter
}

// Context provides the EVM with auxiliary information. Once provided
// it shouldn't be modified.
type Context struct {
	// CanTransfer returns whether the account contains
	// sufficient ether to transfer the value
	CanTransfer CanTransferFunc
	// Transfer transfers ether from one account to the other
	Transfer TransferFunc
	// GetHash returns the hash corresponding to n
	GetHash GetHashFunc

	// Message information
	Origin   common.Address // Provides information for ORIGIN
	GasPrice *big.Int       // Provides information for GASPRICE

	// Block information
	Coinbase    common.Address // Provides information for COINBASE
	GasLimit    uint64         // Provides information for GASLIMIT
	BlockNumber *big.Int       // Provides information for NUMBER
	Time        *big.Int       // Provides information for TIME
	Difficulty  *big.Int       // Provides information for DIFFICULTY
}

// EVM is the Ethereum Virtual Machine base object and provides
// the necessary tools to run a contract on the given state with
// the provided context. It should be noted that any error
// generated through any of the calls should be considered a
// revert-state-and-consume-all-gas operation, no checks on
// specific errors should ever be performed. The interpreter makes
// sure that any errors generated are to be considered faulty code.
//
// The EVM should never be reused and is not thread safe.
type EVM struct {
	// Context provides auxiliary blockchain related information
	Context
	// StateDB gives access to the underlying state
	StateDB StateDB
	// Depth is the current call stack
	depth int

	// chainConfig contains information about the current chain
	chainConfig ctypes.ChainConfigurator
	// virtual machine configuration options used to initialise the
	// evm.
	vmConfig Config
	// global (to this context) ethereum virtual machine
	// used throughout the execution of the tx.
	interpreters []Interpreter
	interpreter  Interpreter
	// abort is used to abort the EVM calling operations
	// NOTE: must be set atomically
	abort int32
	// callGasTemp holds the gas available for the current call. This is needed because the
	// available gas is calculated in gasCall* according to the 63/64 rule and later
	// applied in opCall*.
	callGasTemp uint64
}

// NewEVM returns a new EVM. The returned EVM is not thread safe and should
// only ever be used *once*.
func NewEVM(ctx Context, statedb StateDB, chainConfig ctypes.ChainConfigurator, vmConfig Config) *EVM {
	evm := &EVM{
<<<<<<< HEAD
		Context:      ctx,
		StateDB:      statedb,
		vmConfig:     vmConfig,
		chainConfig:  chainConfig,
		interpreters: make([]Interpreter, 0, 1),
	}

	//if chainConfig.IsEnabled(chainConfig.Getevm.BlockNumber) {
	//	// to be implemented by EVM-C and Wagon PRs.
	//	// if vmConfig.EWASMInterpreter != "" {
	//	//  extIntOpts := strings.Split(vmConfig.EWASMInterpreter, ":")
	//	//  path := extIntOpts[0]
	//	//  options := []string{}
	//	//  if len(extIntOpts) > 1 {
	//	//    options = extIntOpts[1..]
	//	//  }
	//	//  evm.interpreters = append(evm.interpreters, NewEVMVCInterpreter(evm, vmConfig, options))
	//	// } else {
	//	// 	evm.interpreters = append(evm.interpreters, NewEWASMInterpreter(evm, vmConfig))
	//	// }
	//	panic("No supported ewasm interpreter yet.")
	//}

	// vmConfig.EVMInterpreter will be used by EVM-C, it won't be checked here
	// as we always want to have the built-in EVM as the failover option.
	evm.interpreters = append(evm.interpreters, NewEVMInterpreter(evm, vmConfig))
=======
		Context:     ctx,
		StateDB:     statedb,
		vmConfig:    vmConfig,
		chainConfig: chainConfig,
		chainRules:  chainConfig.Rules(ctx.BlockNumber),
		// The list of interpreters, space reserved for both EVM and EWASM ones.
		interpreters: make([]Interpreter, 0, 2),
	}

	if chainConfig.IsEWASM(ctx.BlockNumber) {
		if vmConfig.EWASMInterpreter != "" {
			evm.interpreters = append(evm.interpreters, &EVMC{ewasmModule, evm, evmc.CapabilityEWASM, false})
		} else {
			panic("The default ewasm interpreter not supported yet.")
		}
	}

	if vmConfig.EVMInterpreter != "" {
		evm.interpreters = append(evm.interpreters, &EVMC{evmModule, evm, evmc.CapabilityEVM1, false})
	} else {
		evm.interpreters = append(evm.interpreters, NewEVMInterpreter(evm, vmConfig))
	}

>>>>>>> 769e062e
	evm.interpreter = evm.interpreters[0]

	return evm
}

// Cancel cancels any running EVM operation. This may be called concurrently and
// it's safe to be called multiple times.
func (evm *EVM) Cancel() {
	atomic.StoreInt32(&evm.abort, 1)
}

// Cancelled returns true if Cancel has been called
func (evm *EVM) Cancelled() bool {
	return atomic.LoadInt32(&evm.abort) == 1
}

// Interpreter returns the current interpreter
func (evm *EVM) Interpreter() Interpreter {
	return evm.interpreter
}

// Call executes the contract associated with the addr with the given input as
// parameters. It also handles any necessary value transfer required and takes
// the necessary steps to create accounts and reverses the state in case of an
// execution error or failed value transfer.
func (evm *EVM) Call(caller ContractRef, addr common.Address, input []byte, gas uint64, value *big.Int) (ret []byte, leftOverGas uint64, err error) {
	if evm.vmConfig.NoRecursion && evm.depth > 0 {
		return nil, gas, nil
	}

	// Fail if we're trying to execute above the call depth limit
	if evm.depth > int(vars.CallCreateDepth) {
		return nil, gas, ErrDepth
	}
	// Fail if we're trying to transfer more than the available balance
	if !evm.Context.CanTransfer(evm.StateDB, caller.Address(), value) {
		return nil, gas, ErrInsufficientBalance
	}

	var (
		to       = AccountRef(addr)
		snapshot = evm.StateDB.Snapshot()
	)
	if !evm.StateDB.Exist(addr) {
		precomps := PrecompiledContractsForConfig(evm.ChainConfig(), evm.BlockNumber)
		if precomps[addr] == nil && evm.ChainConfig().IsEnabled(evm.chainConfig.GetEIP161abcTransition, evm.BlockNumber) && value.Sign() == 0 {
			// Calling a non existing account, don't do anything, but ping the tracer
			if evm.vmConfig.Debug && evm.depth == 0 {
				evm.vmConfig.Tracer.CaptureStart(caller.Address(), addr, false, input, gas, value)
				evm.vmConfig.Tracer.CaptureEnd(ret, 0, 0, nil)
			}
			return nil, gas, nil
		}
		evm.StateDB.CreateAccount(addr)
	}
	evm.Transfer(evm.StateDB, caller.Address(), to.Address(), value)
	// Initialise a new contract and set the code that is to be used by the EVM.
	// The contract is a scoped environment for this execution context only.
	contract := NewContract(caller, to, value, gas)
	contract.SetCallCode(&addr, evm.StateDB.GetCodeHash(addr), evm.StateDB.GetCode(addr))

	// Even if the account has no code, we need to continue because it might be a precompile
	start := time.Now()

	// Capture the tracer start/end events in debug mode
	if evm.vmConfig.Debug && evm.depth == 0 {
		evm.vmConfig.Tracer.CaptureStart(caller.Address(), addr, false, input, gas, value)

		defer func() { // Lazy evaluation of the parameters
			evm.vmConfig.Tracer.CaptureEnd(ret, gas-contract.Gas, time.Since(start), err)
		}()
	}
	ret, err = run(evm, contract, input, false)

	// When an error was returned by the EVM or when setting the creation code
	// above we revert to the snapshot and consume any gas remaining. Additionally
	// when we're in homestead this also counts for code storage gas errors.
	if err != nil {
		evm.StateDB.RevertToSnapshot(snapshot)
		if err != errExecutionReverted {
			contract.UseGas(contract.Gas)
		}
	}
	return ret, contract.Gas, err
}

// CallCode executes the contract associated with the addr with the given input
// as parameters. It also handles any necessary value transfer required and takes
// the necessary steps to create accounts and reverses the state in case of an
// execution error or failed value transfer.
//
// CallCode differs from Call in the sense that it executes the given address'
// code with the caller as context.
func (evm *EVM) CallCode(caller ContractRef, addr common.Address, input []byte, gas uint64, value *big.Int) (ret []byte, leftOverGas uint64, err error) {
	if evm.vmConfig.NoRecursion && evm.depth > 0 {
		return nil, gas, nil
	}

	// Fail if we're trying to execute above the call depth limit
	if evm.depth > int(vars.CallCreateDepth) {
		return nil, gas, ErrDepth
	}
	// Fail if we're trying to transfer more than the available balance
	if !evm.CanTransfer(evm.StateDB, caller.Address(), value) {
		return nil, gas, ErrInsufficientBalance
	}

	var (
		snapshot = evm.StateDB.Snapshot()
		to       = AccountRef(caller.Address())
	)
	// Initialise a new contract and set the code that is to be used by the EVM.
	// The contract is a scoped environment for this execution context only.
	contract := NewContract(caller, to, value, gas)
	contract.SetCallCode(&addr, evm.StateDB.GetCodeHash(addr), evm.StateDB.GetCode(addr))

	ret, err = run(evm, contract, input, false)
	if err != nil {
		evm.StateDB.RevertToSnapshot(snapshot)
		if err != errExecutionReverted {
			contract.UseGas(contract.Gas)
		}
	}
	return ret, contract.Gas, err
}

// DelegateCall executes the contract associated with the addr with the given input
// as parameters. It reverses the state in case of an execution error.
//
// DelegateCall differs from CallCode in the sense that it executes the given address'
// code with the caller as context and the caller is set to the caller of the caller.
func (evm *EVM) DelegateCall(caller ContractRef, addr common.Address, input []byte, gas uint64) (ret []byte, leftOverGas uint64, err error) {
	if evm.vmConfig.NoRecursion && evm.depth > 0 {
		return nil, gas, nil
	}
	// Fail if we're trying to execute above the call depth limit
	if evm.depth > int(vars.CallCreateDepth) {
		return nil, gas, ErrDepth
	}

	var (
		snapshot = evm.StateDB.Snapshot()
		to       = AccountRef(caller.Address())
	)

	// Initialise a new contract and make initialise the delegate values
	contract := NewContract(caller, to, nil, gas).AsDelegate()
	contract.SetCallCode(&addr, evm.StateDB.GetCodeHash(addr), evm.StateDB.GetCode(addr))

	ret, err = run(evm, contract, input, false)
	if err != nil {
		evm.StateDB.RevertToSnapshot(snapshot)
		if err != errExecutionReverted {
			contract.UseGas(contract.Gas)
		}
	}
	return ret, contract.Gas, err
}

// StaticCall executes the contract associated with the addr with the given input
// as parameters while disallowing any modifications to the state during the call.
// Opcodes that attempt to perform such modifications will result in exceptions
// instead of performing the modifications.
func (evm *EVM) StaticCall(caller ContractRef, addr common.Address, input []byte, gas uint64) (ret []byte, leftOverGas uint64, err error) {
	if evm.vmConfig.NoRecursion && evm.depth > 0 {
		return nil, gas, nil
	}
	// Fail if we're trying to execute above the call depth limit
	if evm.depth > int(vars.CallCreateDepth) {
		return nil, gas, ErrDepth
	}

	var (
		to       = AccountRef(addr)
		snapshot = evm.StateDB.Snapshot()
	)
	// Initialise a new contract and set the code that is to be used by the EVM.
	// The contract is a scoped environment for this execution context only.
	contract := NewContract(caller, to, new(big.Int), gas)
	contract.SetCallCode(&addr, evm.StateDB.GetCodeHash(addr), evm.StateDB.GetCode(addr))

	// We do an AddBalance of zero here, just in order to trigger a touch.
	// This doesn't matter on Mainnet, where all empties are gone at the time of Byzantium,
	// but is the correct thing to do and matters on other networks, in tests, and potential
	// future scenarios
	evm.StateDB.AddBalance(addr, bigZero)

	// When an error was returned by the EVM or when setting the creation code
	// above we revert to the snapshot and consume any gas remaining. Additionally
	// when we're in Homestead this also counts for code storage gas errors.
	ret, err = run(evm, contract, input, true)
	if err != nil {
		evm.StateDB.RevertToSnapshot(snapshot)
		if err != errExecutionReverted {
			contract.UseGas(contract.Gas)
		}
	}
	return ret, contract.Gas, err
}

type codeAndHash struct {
	code []byte
	hash common.Hash
}

func (c *codeAndHash) Hash() common.Hash {
	if c.hash == (common.Hash{}) {
		c.hash = crypto.Keccak256Hash(c.code)
	}
	return c.hash
}

// create creates a new contract using code as deployment code.
func (evm *EVM) create(caller ContractRef, codeAndHash *codeAndHash, gas uint64, value *big.Int, address common.Address) ([]byte, common.Address, uint64, error) {
	// Depth check execution. Fail if we're trying to execute above the
	// limit.
	if evm.depth > int(vars.CallCreateDepth) {
		return nil, common.Address{}, gas, ErrDepth
	}
	if !evm.CanTransfer(evm.StateDB, caller.Address(), value) {
		return nil, common.Address{}, gas, ErrInsufficientBalance
	}
	nonce := evm.StateDB.GetNonce(caller.Address())
	evm.StateDB.SetNonce(caller.Address(), nonce+1)

	// Ensure there's no existing contract already at the designated address
	contractHash := evm.StateDB.GetCodeHash(address)
	if evm.StateDB.GetNonce(address) != 0 || (contractHash != (common.Hash{}) && contractHash != emptyCodeHash) {
		return nil, common.Address{}, 0, ErrContractAddressCollision
	}
	// Create a new account on the state
	snapshot := evm.StateDB.Snapshot()
	evm.StateDB.CreateAccount(address)
	if evm.ChainConfig().IsEnabled(evm.chainConfig.GetEIP161abcTransition, evm.BlockNumber) {
		evm.StateDB.SetNonce(address, 1)
	}
	evm.Transfer(evm.StateDB, caller.Address(), address, value)

	// Initialise a new contract and set the code that is to be used by the EVM.
	// The contract is a scoped environment for this execution context only.
	contract := NewContract(caller, AccountRef(address), value, gas)
	contract.SetCodeOptionalHash(&address, codeAndHash)

	if evm.vmConfig.NoRecursion && evm.depth > 0 {
		return nil, address, gas, nil
	}

	if evm.vmConfig.Debug && evm.depth == 0 {
		evm.vmConfig.Tracer.CaptureStart(caller.Address(), address, true, codeAndHash.code, gas, value)
	}
	start := time.Now()

	ret, err := run(evm, contract, nil, false)

	// check whether the max code size has been exceeded
	maxCodeSizeExceeded := evm.ChainConfig().IsEnabled(evm.chainConfig.GetEIP170Transition, evm.BlockNumber) && uint64(len(ret)) > vars.MaxCodeSize
	// if the contract creation ran successfully and no errors were returned
	// calculate the gas required to store the code. If the code could not
	// be stored due to not enough gas set an error and let it be handled
	// by the error checking condition below.
	if err == nil && !maxCodeSizeExceeded {
		createDataGas := uint64(len(ret)) * vars.CreateDataGas
		if contract.UseGas(createDataGas) {
			evm.StateDB.SetCode(address, ret)
		} else {
			err = ErrCodeStoreOutOfGas
		}
	}

	// When an error was returned by the EVM or when setting the creation code
	// above we revert to the snapshot and consume any gas remaining. Additionally
	// when we're in homestead this also counts for code storage gas errors.
	if maxCodeSizeExceeded || (err != nil && (evm.ChainConfig().IsEnabled(evm.chainConfig.GetEthashEIP2Transition, evm.BlockNumber) || err != ErrCodeStoreOutOfGas)) {
		evm.StateDB.RevertToSnapshot(snapshot)
		if err != errExecutionReverted {
			contract.UseGas(contract.Gas)
		}
	}
	// Assign err if contract code size exceeds the max while the err is still empty.
	if maxCodeSizeExceeded && err == nil {
		err = errMaxCodeSizeExceeded
	}
	if evm.vmConfig.Debug && evm.depth == 0 {
		evm.vmConfig.Tracer.CaptureEnd(ret, gas-contract.Gas, time.Since(start), err)
	}
	return ret, address, contract.Gas, err

}

// Create creates a new contract using code as deployment code.
func (evm *EVM) Create(caller ContractRef, code []byte, gas uint64, value *big.Int) (ret []byte, contractAddr common.Address, leftOverGas uint64, err error) {
	contractAddr = crypto.CreateAddress(caller.Address(), evm.StateDB.GetNonce(caller.Address()))
	return evm.create(caller, &codeAndHash{code: code}, gas, value, contractAddr)
}

// Create2 creates a new contract using code as deployment code.
//
// The different between Create2 with Create is Create2 uses sha3(0xff ++ msg.sender ++ salt ++ sha3(init_code))[12:]
// instead of the usual sender-and-nonce-hash as the address where the contract is initialized at.
func (evm *EVM) Create2(caller ContractRef, code []byte, gas uint64, endowment *big.Int, salt *big.Int) (ret []byte, contractAddr common.Address, leftOverGas uint64, err error) {
	codeAndHash := &codeAndHash{code: code}
	contractAddr = crypto.CreateAddress2(caller.Address(), common.BigToHash(salt), codeAndHash.Hash().Bytes())
	return evm.create(caller, codeAndHash, gas, endowment, contractAddr)
}

// ChainConfig returns the environment's chain configuration
func (evm *EVM) ChainConfig() ctypes.ChainConfigurator { return evm.chainConfig }<|MERGE_RESOLUTION|>--- conflicted
+++ resolved
@@ -129,58 +129,30 @@
 // only ever be used *once*.
 func NewEVM(ctx Context, statedb StateDB, chainConfig ctypes.ChainConfigurator, vmConfig Config) *EVM {
 	evm := &EVM{
-<<<<<<< HEAD
-		Context:      ctx,
-		StateDB:      statedb,
-		vmConfig:     vmConfig,
-		chainConfig:  chainConfig,
-		interpreters: make([]Interpreter, 0, 1),
-	}
-
-	//if chainConfig.IsEnabled(chainConfig.Getevm.BlockNumber) {
-	//	// to be implemented by EVM-C and Wagon PRs.
-	//	// if vmConfig.EWASMInterpreter != "" {
-	//	//  extIntOpts := strings.Split(vmConfig.EWASMInterpreter, ":")
-	//	//  path := extIntOpts[0]
-	//	//  options := []string{}
-	//	//  if len(extIntOpts) > 1 {
-	//	//    options = extIntOpts[1..]
-	//	//  }
-	//	//  evm.interpreters = append(evm.interpreters, NewEVMVCInterpreter(evm, vmConfig, options))
-	//	// } else {
-	//	// 	evm.interpreters = append(evm.interpreters, NewEWASMInterpreter(evm, vmConfig))
-	//	// }
-	//	panic("No supported ewasm interpreter yet.")
-	//}
-
-	// vmConfig.EVMInterpreter will be used by EVM-C, it won't be checked here
-	// as we always want to have the built-in EVM as the failover option.
-	evm.interpreters = append(evm.interpreters, NewEVMInterpreter(evm, vmConfig))
-=======
 		Context:     ctx,
 		StateDB:     statedb,
 		vmConfig:    vmConfig,
 		chainConfig: chainConfig,
-		chainRules:  chainConfig.Rules(ctx.BlockNumber),
 		// The list of interpreters, space reserved for both EVM and EWASM ones.
 		interpreters: make([]Interpreter, 0, 2),
 	}
 
-	if chainConfig.IsEWASM(ctx.BlockNumber) {
+	//if chainConfig.IsEWASM(ctx.BlockNumber) {
 		if vmConfig.EWASMInterpreter != "" {
 			evm.interpreters = append(evm.interpreters, &EVMC{ewasmModule, evm, evmc.CapabilityEWASM, false})
 		} else {
 			panic("The default ewasm interpreter not supported yet.")
 		}
-	}
+	//}
 
 	if vmConfig.EVMInterpreter != "" {
 		evm.interpreters = append(evm.interpreters, &EVMC{evmModule, evm, evmc.CapabilityEVM1, false})
 	} else {
 		evm.interpreters = append(evm.interpreters, NewEVMInterpreter(evm, vmConfig))
 	}
-
->>>>>>> 769e062e
+	// vmConfig.EVMInterpreter will be used by EVM-C, it won't be checked here
+	// as we always want to have the built-in EVM as the failover option.
+	evm.interpreters = append(evm.interpreters, NewEVMInterpreter(evm, vmConfig))
 	evm.interpreter = evm.interpreters[0]
 
 	return evm
