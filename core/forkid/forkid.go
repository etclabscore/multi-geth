// Copyright 2019 The go-ethereum Authors
// This file is part of the go-ethereum library.
//
// The go-ethereum library is free software: you can redistribute it and/or modify
// it under the terms of the GNU Lesser General Public License as published by
// the Free Software Foundation, either version 3 of the License, or
// (at your option) any later version.
//
// The go-ethereum library is distributed in the hope that it will be useful,
// but WITHOUT ANY WARRANTY; without even the implied warranty of
// MERCHANTABILITY or FITNESS FOR A PARTICULAR PURPOSE. See the
// GNU Lesser General Public License for more details.
//
// You should have received a copy of the GNU Lesser General Public License
// along with the go-ethereum library. If not, see <http://www.gnu.org/licenses/>.

// Package forkid implements EIP-2124 (https://eips.ethereum.org/EIPS/eip-2124).
package forkid

import (
	"encoding/binary"
	"errors"
	"hash/crc32"
	"math"

	"github.com/ethereum/go-ethereum/common"
	"github.com/ethereum/go-ethereum/core/types"
	"github.com/ethereum/go-ethereum/log"
	"github.com/ethereum/go-ethereum/params/confp"
	"github.com/ethereum/go-ethereum/params/types/ctypes"
)

var (
	// ErrRemoteStale is returned by the validator if a remote fork checksum is a
	// subset of our already applied forks, but the announced next fork block is
	// not on our already passed chain.
	ErrRemoteStale = errors.New("remote needs update")

	// ErrLocalIncompatibleOrStale is returned by the validator if a remote fork
	// checksum does not match any local checksum variation, signalling that the
	// two chains have diverged in the past at some point (possibly at genesis).
	ErrLocalIncompatibleOrStale = errors.New("local incompatible or needs update")
)

// Blockchain defines all necessary method to build a forkID.
type Blockchain interface {
	// Config retrieves the chain's fork configuration.
	Config() ctypes.ChainConfigurator

	// Genesis retrieves the chain's genesis block.
	Genesis() *types.Block

	// CurrentHeader retrieves the current head header of the canonical chain.
	CurrentHeader() *types.Header
}

// ID is a fork identifier as defined by EIP-2124.
type ID struct {
	Hash [4]byte // CRC32 checksum of the genesis block and passed fork block numbers
	Next uint64  // Block number of the next upcoming fork, or 0 if no forks are known
}

// Filter is a fork id filter to validate a remotely advertised ID.
type Filter func(id ID) error

<<<<<<< HEAD
// NewID calculates the Ethereum fork ID from the chain config and head.
func NewID(chain Blockchain) ID {
	return newID(
		chain.Config(),
		chain.Genesis().Hash(),
		chain.CurrentHeader().Number.Uint64(),
	)
}

// newID is the internal version of NewID, which takes extracted values as its
// arguments instead of a chain. The reason is to allow testing the IDs without
// having to simulate an entire blockchain.
func newID(config ctypes.ChainConfigurator, genesis common.Hash, head uint64) ID {
=======
// NewID calculates the Ethereum fork ID from the chain config, genesis hash, and head.
func NewID(config *params.ChainConfig, genesis common.Hash, head uint64) ID {
>>>>>>> fdd42d42
	// Calculate the starting checksum from the genesis hash
	hash := crc32.ChecksumIEEE(genesis[:])

	// Calculate the current fork checksum and the next fork block
	var next uint64
	for _, fork := range gatherForks(config) {
		if fork <= head {
			// Fork already passed, checksum the previous hash and the fork number
			hash = checksumUpdate(hash, fork)
			continue
		}
		next = fork
		break
	}
	return ID{Hash: checksumToBytes(hash), Next: next}
}

// NewFilter creates a filter that returns if a fork ID should be rejected or not
// based on the local chain's status.
func NewFilter(chain Blockchain) Filter {
	return newFilter(
		chain.Config(),
		chain.Genesis().Hash(),
		func() uint64 {
			return chain.CurrentHeader().Number.Uint64()
		},
	)
}

// NewStaticFilter creates a filter at block zero.
func NewStaticFilter(config ctypes.ChainConfigurator, genesis common.Hash) Filter {
	head := func() uint64 { return 0 }
	return newFilter(config, genesis, head)
}

// newFilter is the internal version of NewFilter, taking closures as its arguments
// instead of a chain. The reason is to allow testing it without having to simulate
// an entire blockchain.
func newFilter(config ctypes.ChainConfigurator, genesis common.Hash, headfn func() uint64) Filter {
	// Calculate the all the valid fork hash and fork next combos
	var (
		forks = gatherForks(config)
		sums  = make([][4]byte, len(forks)+1) // 0th is the genesis
	)
	hash := crc32.ChecksumIEEE(genesis[:])
	sums[0] = checksumToBytes(hash)
	for i, fork := range forks {
		hash = checksumUpdate(hash, fork)
		sums[i+1] = checksumToBytes(hash)
	}
	// Add two sentries to simplify the fork checks and don't require special
	// casing the last one.
	forks = append(forks, math.MaxUint64) // Last fork will never be passed

	// Create a validator that will filter out incompatible chains
	return func(id ID) error {
		// Run the fork checksum validation ruleset:
		//   1. If local and remote FORK_CSUM matches, compare local head to FORK_NEXT.
		//        The two nodes are in the same fork state currently. They might know
		//        of differing future forks, but that's not relevant until the fork
		//        triggers (might be postponed, nodes might be updated to match).
		//      1a. A remotely announced but remotely not passed block is already passed
		//          locally, disconnect, since the chains are incompatible.
		//      1b. No remotely announced fork; or not yet passed locally, connect.
		//   2. If the remote FORK_CSUM is a subset of the local past forks and the
		//      remote FORK_NEXT matches with the locally following fork block number,
		//      connect.
		//        Remote node is currently syncing. It might eventually diverge from
		//        us, but at this current point in time we don't have enough information.
		//   3. If the remote FORK_CSUM is a superset of the local past forks and can
		//      be completed with locally known future forks, connect.
		//        Local node is currently syncing. It might eventually diverge from
		//        the remote, but at this current point in time we don't have enough
		//        information.
		//   4. Reject in all other cases.
		head := headfn()
		for i, fork := range forks {
			// If our head is beyond this fork, continue to the next (we have a dummy
			// fork of maxuint64 as the last item to always fail this check eventually).
			if head > fork {
				continue
			}
			// Found the first unpassed fork block, check if our current state matches
			// the remote checksum (rule #1).
			if sums[i] == id.Hash {
				// Fork checksum matched, check if a remote future fork block already passed
				// locally without the local node being aware of it (rule #1a).
				if id.Next > 0 && head >= id.Next {
					return ErrLocalIncompatibleOrStale
				}
				// Haven't passed locally a remote-only fork, accept the connection (rule #1b).
				return nil
			}
			// The local and remote nodes are in different forks currently, check if the
			// remote checksum is a subset of our local forks (rule #2).
			for j := 0; j < i; j++ {
				if sums[j] == id.Hash {
					// Remote checksum is a subset, validate based on the announced next fork
					if forks[j] != id.Next {
						return ErrRemoteStale
					}
					return nil
				}
			}
			// Remote chain is not a subset of our local one, check if it's a superset by
			// any chance, signalling that we're simply out of sync (rule #3).
			for j := i + 1; j < len(sums); j++ {
				if sums[j] == id.Hash {
					// Yay, remote checksum is a superset, ignore upcoming forks
					return nil
				}
			}
			// No exact, subset or superset match. We are on differing chains, reject.
			return ErrLocalIncompatibleOrStale
		}
		log.Error("Impossible fork ID validation", "id", id)
		return nil // Something's very wrong, accept rather than reject
	}
}

// checksumUpdate calculates the next IEEE CRC32 checksum based on the previous
// one and a fork block number (equivalent to CRC32(original-blob || fork)).
func checksumUpdate(hash uint32, fork uint64) uint32 {
	var blob [8]byte
	binary.BigEndian.PutUint64(blob[:], fork)
	return crc32.Update(hash, crc32.IEEETable, blob[:])
}

// checksumToBytes converts a uint32 checksum into a [4]byte array.
func checksumToBytes(hash uint32) [4]byte {
	var blob [4]byte
	binary.BigEndian.PutUint32(blob[:], hash)
	return blob
}

// gatherForks gathers all the known forks and creates a sorted list out of them.
func gatherForks(config ctypes.ChainConfigurator) []uint64 {
	return confp.Forks(config)
}<|MERGE_RESOLUTION|>--- conflicted
+++ resolved
@@ -63,24 +63,8 @@
 // Filter is a fork id filter to validate a remotely advertised ID.
 type Filter func(id ID) error
 
-<<<<<<< HEAD
-// NewID calculates the Ethereum fork ID from the chain config and head.
-func NewID(chain Blockchain) ID {
-	return newID(
-		chain.Config(),
-		chain.Genesis().Hash(),
-		chain.CurrentHeader().Number.Uint64(),
-	)
-}
-
-// newID is the internal version of NewID, which takes extracted values as its
-// arguments instead of a chain. The reason is to allow testing the IDs without
-// having to simulate an entire blockchain.
-func newID(config ctypes.ChainConfigurator, genesis common.Hash, head uint64) ID {
-=======
 // NewID calculates the Ethereum fork ID from the chain config, genesis hash, and head.
-func NewID(config *params.ChainConfig, genesis common.Hash, head uint64) ID {
->>>>>>> fdd42d42
+func NewID(config ctypes.ChainConfigurator, genesis common.Hash, head uint64) ID {
 	// Calculate the starting checksum from the genesis hash
 	hash := crc32.ChecksumIEEE(genesis[:])
 
