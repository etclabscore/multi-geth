// Copyright 2016 The go-ethereum Authors
// This file is part of the go-ethereum library.
//
// The go-ethereum library is free software: you can redistribute it and/or modify
// it under the terms of the GNU Lesser General Public License as published by
// the Free Software Foundation, either version 3 of the License, or
// (at your option) any later version.
//
// The go-ethereum library is distributed in the hope that it will be useful,
// but WITHOUT ANY WARRANTY; without even the implied warranty of
// MERCHANTABILITY or FITNESS FOR A PARTICULAR PURPOSE. See the
// GNU Lesser General Public License for more details.
//
// You should have received a copy of the GNU Lesser General Public License
// along with the go-ethereum library. If not, see <http://www.gnu.org/licenses/>.

package types

import (
	"crypto/ecdsa"
	"errors"
	"fmt"
	"math/big"

	"github.com/ethereum/go-ethereum/common"
	"github.com/ethereum/go-ethereum/crypto"
	"github.com/ethereum/go-ethereum/params/types/ctypes"
)

var ErrInvalidChainId = errors.New("invalid chain id for signer")

// sigCache is used to cache the derived sender and contains
// the signer used to derive it.
type sigCache struct {
	signer Signer
	from   common.Address
}

// MakeSigner returns a Signer based on the given chain config and block number.
func MakeSigner(config ctypes.ChainConfigurator, blockNumber *big.Int) Signer {
	var signer Signer
	switch {
<<<<<<< HEAD
	case config.IsEnabled(config.GetEIP155Transition, blockNumber):
		signer = NewEIP155Signer(config.GetChainID())
	case config.IsEnabled(config.GetEIP2Transition, blockNumber):
=======
	case config.IsBerlin(blockNumber):
		signer = NewEIP2930Signer(config.ChainID)
	case config.IsEIP155(blockNumber):
		signer = NewEIP155Signer(config.ChainID)
	case config.IsHomestead(blockNumber):
>>>>>>> c2d2f4ed
		signer = HomesteadSigner{}
	default:
		signer = FrontierSigner{}
	}
	return signer
}

// LatestSigner returns the 'most permissive' Signer available for the given chain
// configuration. Specifically, this enables support of EIP-155 replay protection and
// EIP-2930 access list transactions when their respective forks are scheduled to occur at
// any block number in the chain config.
//
// Use this in transaction-handling code where the current block number is unknown. If you
// have the current block number available, use MakeSigner instead.
func LatestSigner(config *params.ChainConfig) Signer {
	if config.ChainID != nil {
		if config.BerlinBlock != nil || config.YoloV3Block != nil {
			return NewEIP2930Signer(config.ChainID)
		}
		if config.EIP155Block != nil {
			return NewEIP155Signer(config.ChainID)
		}
	}
	return HomesteadSigner{}
}

// LatestSignerForChainID returns the 'most permissive' Signer available. Specifically,
// this enables support for EIP-155 replay protection and all implemented EIP-2718
// transaction types if chainID is non-nil.
//
// Use this in transaction-handling code where the current block number and fork
// configuration are unknown. If you have a ChainConfig, use LatestSigner instead.
// If you have a ChainConfig and know the current block number, use MakeSigner instead.
func LatestSignerForChainID(chainID *big.Int) Signer {
	if chainID == nil {
		return HomesteadSigner{}
	}
	return NewEIP2930Signer(chainID)
}

// SignTx signs the transaction using the given signer and private key.
func SignTx(tx *Transaction, s Signer, prv *ecdsa.PrivateKey) (*Transaction, error) {
	h := s.Hash(tx)
	sig, err := crypto.Sign(h[:], prv)
	if err != nil {
		return nil, err
	}
	return tx.WithSignature(s, sig)
}

// SignNewTx creates a transaction and signs it.
func SignNewTx(prv *ecdsa.PrivateKey, s Signer, txdata TxData) (*Transaction, error) {
	tx := NewTx(txdata)
	h := s.Hash(tx)
	sig, err := crypto.Sign(h[:], prv)
	if err != nil {
		return nil, err
	}
	return tx.WithSignature(s, sig)
}

// MustSignNewTx creates a transaction and signs it.
// This panics if the transaction cannot be signed.
func MustSignNewTx(prv *ecdsa.PrivateKey, s Signer, txdata TxData) *Transaction {
	tx, err := SignNewTx(prv, s, txdata)
	if err != nil {
		panic(err)
	}
	return tx
}

// Sender returns the address derived from the signature (V, R, S) using secp256k1
// elliptic curve and an error if it failed deriving or upon an incorrect
// signature.
//
// Sender may cache the address, allowing it to be used regardless of
// signing method. The cache is invalidated if the cached signer does
// not match the signer used in the current call.
func Sender(signer Signer, tx *Transaction) (common.Address, error) {
	if sc := tx.from.Load(); sc != nil {
		sigCache := sc.(sigCache)
		// If the signer used to derive from in a previous
		// call is not the same as used current, invalidate
		// the cache.
		if sigCache.signer.Equal(signer) {
			return sigCache.from, nil
		}
	}

	addr, err := signer.Sender(tx)
	if err != nil {
		return common.Address{}, err
	}
	tx.from.Store(sigCache{signer: signer, from: addr})
	return addr, nil
}

// Signer encapsulates transaction signature handling. The name of this type is slightly
// misleading because Signers don't actually sign, they're just for validating and
// processing of signatures.
//
// Note that this interface is not a stable API and may change at any time to accommodate
// new protocol rules.
type Signer interface {
	// Sender returns the sender address of the transaction.
	Sender(tx *Transaction) (common.Address, error)

	// SignatureValues returns the raw R, S, V values corresponding to the
	// given signature.
	SignatureValues(tx *Transaction, sig []byte) (r, s, v *big.Int, err error)
	ChainID() *big.Int

	// Hash returns 'signature hash', i.e. the transaction hash that is signed by the
	// private key. This hash does not uniquely identify the transaction.
	Hash(tx *Transaction) common.Hash

	// Equal returns true if the given signer is the same as the receiver.
	Equal(Signer) bool
}

type eip2930Signer struct{ EIP155Signer }

// NewEIP2930Signer returns a signer that accepts EIP-2930 access list transactions,
// EIP-155 replay protected transactions, and legacy Homestead transactions.
func NewEIP2930Signer(chainId *big.Int) Signer {
	return eip2930Signer{NewEIP155Signer(chainId)}
}

func (s eip2930Signer) ChainID() *big.Int {
	return s.chainId
}

func (s eip2930Signer) Equal(s2 Signer) bool {
	x, ok := s2.(eip2930Signer)
	return ok && x.chainId.Cmp(s.chainId) == 0
}

func (s eip2930Signer) Sender(tx *Transaction) (common.Address, error) {
	V, R, S := tx.RawSignatureValues()
	switch tx.Type() {
	case LegacyTxType:
		if !tx.Protected() {
			return HomesteadSigner{}.Sender(tx)
		}
		V = new(big.Int).Sub(V, s.chainIdMul)
		V.Sub(V, big8)
	case AccessListTxType:
		// ACL txs are defined to use 0 and 1 as their recovery id, add
		// 27 to become equivalent to unprotected Homestead signatures.
		V = new(big.Int).Add(V, big.NewInt(27))
	default:
		return common.Address{}, ErrTxTypeNotSupported
	}
	if tx.ChainId().Cmp(s.chainId) != 0 {
		return common.Address{}, ErrInvalidChainId
	}
	return recoverPlain(s.Hash(tx), R, S, V, true)
}

func (s eip2930Signer) SignatureValues(tx *Transaction, sig []byte) (R, S, V *big.Int, err error) {
	switch txdata := tx.inner.(type) {
	case *LegacyTx:
		R, S, V = decodeSignature(sig)
		if s.chainId.Sign() != 0 {
			V = big.NewInt(int64(sig[64] + 35))
			V.Add(V, s.chainIdMul)
		}
	case *AccessListTx:
		// Check that chain ID of tx matches the signer. We also accept ID zero here,
		// because it indicates that the chain ID was not specified in the tx.
		if txdata.ChainID.Sign() != 0 && txdata.ChainID.Cmp(s.chainId) != 0 {
			return nil, nil, nil, ErrInvalidChainId
		}
		R, S, _ = decodeSignature(sig)
		V = big.NewInt(int64(sig[64]))
	default:
		return nil, nil, nil, ErrTxTypeNotSupported
	}
	return R, S, V, nil
}

// Hash returns the hash to be signed by the sender.
// It does not uniquely identify the transaction.
func (s eip2930Signer) Hash(tx *Transaction) common.Hash {
	switch tx.Type() {
	case LegacyTxType:
		return rlpHash([]interface{}{
			tx.Nonce(),
			tx.GasPrice(),
			tx.Gas(),
			tx.To(),
			tx.Value(),
			tx.Data(),
			s.chainId, uint(0), uint(0),
		})
	case AccessListTxType:
		return prefixedRlpHash(
			tx.Type(),
			[]interface{}{
				s.chainId,
				tx.Nonce(),
				tx.GasPrice(),
				tx.Gas(),
				tx.To(),
				tx.Value(),
				tx.Data(),
				tx.AccessList(),
			})
	default:
		// This _should_ not happen, but in case someone sends in a bad
		// json struct via RPC, it's probably more prudent to return an
		// empty hash instead of killing the node with a panic
		//panic("Unsupported transaction type: %d", tx.typ)
		return common.Hash{}
	}
}

// EIP155Signer implements Signer using the EIP-155 rules. This accepts transactions which
// are replay-protected as well as unprotected homestead transactions.
type EIP155Signer struct {
	chainId, chainIdMul *big.Int
}

func NewEIP155Signer(chainId *big.Int) EIP155Signer {
	if chainId == nil {
		chainId = new(big.Int)
	}
	return EIP155Signer{
		chainId:    chainId,
		chainIdMul: new(big.Int).Mul(chainId, big.NewInt(2)),
	}
}

func (s EIP155Signer) ChainID() *big.Int {
	return s.chainId
}

func (s EIP155Signer) Equal(s2 Signer) bool {
	eip155, ok := s2.(EIP155Signer)
	return ok && eip155.chainId.Cmp(s.chainId) == 0
}

var big8 = big.NewInt(8)

func (s EIP155Signer) Sender(tx *Transaction) (common.Address, error) {
	if tx.Type() != LegacyTxType {
		return common.Address{}, ErrTxTypeNotSupported
	}
	if !tx.Protected() {
		return HomesteadSigner{}.Sender(tx)
	}
	if tx.ChainId().Cmp(s.chainId) != 0 {
		return common.Address{}, ErrInvalidChainId
	}
	V, R, S := tx.RawSignatureValues()
	V = new(big.Int).Sub(V, s.chainIdMul)
	V.Sub(V, big8)
	return recoverPlain(s.Hash(tx), R, S, V, true)
}

// SignatureValues returns signature values. This signature
// needs to be in the [R || S || V] format where V is 0 or 1.
func (s EIP155Signer) SignatureValues(tx *Transaction, sig []byte) (R, S, V *big.Int, err error) {
	if tx.Type() != LegacyTxType {
		return nil, nil, nil, ErrTxTypeNotSupported
	}
	R, S, V = decodeSignature(sig)
	if s.chainId.Sign() != 0 {
		V = big.NewInt(int64(sig[64] + 35))
		V.Add(V, s.chainIdMul)
	}
	return R, S, V, nil
}

// Hash returns the hash to be signed by the sender.
// It does not uniquely identify the transaction.
func (s EIP155Signer) Hash(tx *Transaction) common.Hash {
	return rlpHash([]interface{}{
		tx.Nonce(),
		tx.GasPrice(),
		tx.Gas(),
		tx.To(),
		tx.Value(),
		tx.Data(),
		s.chainId, uint(0), uint(0),
	})
}

// HomesteadTransaction implements TransactionInterface using the
// homestead rules.
type HomesteadSigner struct{ FrontierSigner }

func (s HomesteadSigner) ChainID() *big.Int {
	return nil
}

func (s HomesteadSigner) Equal(s2 Signer) bool {
	_, ok := s2.(HomesteadSigner)
	return ok
}

// SignatureValues returns signature values. This signature
// needs to be in the [R || S || V] format where V is 0 or 1.
func (hs HomesteadSigner) SignatureValues(tx *Transaction, sig []byte) (r, s, v *big.Int, err error) {
	return hs.FrontierSigner.SignatureValues(tx, sig)
}

func (hs HomesteadSigner) Sender(tx *Transaction) (common.Address, error) {
	if tx.Type() != LegacyTxType {
		return common.Address{}, ErrTxTypeNotSupported
	}
	v, r, s := tx.RawSignatureValues()
	return recoverPlain(hs.Hash(tx), r, s, v, true)
}

type FrontierSigner struct{}

func (s FrontierSigner) ChainID() *big.Int {
	return nil
}

func (s FrontierSigner) Equal(s2 Signer) bool {
	_, ok := s2.(FrontierSigner)
	return ok
}

func (fs FrontierSigner) Sender(tx *Transaction) (common.Address, error) {
	if tx.Type() != LegacyTxType {
		return common.Address{}, ErrTxTypeNotSupported
	}
	v, r, s := tx.RawSignatureValues()
	return recoverPlain(fs.Hash(tx), r, s, v, false)
}

// SignatureValues returns signature values. This signature
// needs to be in the [R || S || V] format where V is 0 or 1.
func (fs FrontierSigner) SignatureValues(tx *Transaction, sig []byte) (r, s, v *big.Int, err error) {
	if tx.Type() != LegacyTxType {
		return nil, nil, nil, ErrTxTypeNotSupported
	}
	r, s, v = decodeSignature(sig)
	return r, s, v, nil
}

// Hash returns the hash to be signed by the sender.
// It does not uniquely identify the transaction.
func (fs FrontierSigner) Hash(tx *Transaction) common.Hash {
	return rlpHash([]interface{}{
		tx.Nonce(),
		tx.GasPrice(),
		tx.Gas(),
		tx.To(),
		tx.Value(),
		tx.Data(),
	})
}

func decodeSignature(sig []byte) (r, s, v *big.Int) {
	if len(sig) != crypto.SignatureLength {
		panic(fmt.Sprintf("wrong size for signature: got %d, want %d", len(sig), crypto.SignatureLength))
	}
	r = new(big.Int).SetBytes(sig[:32])
	s = new(big.Int).SetBytes(sig[32:64])
	v = new(big.Int).SetBytes([]byte{sig[64] + 27})
	return r, s, v
}

func recoverPlain(sighash common.Hash, R, S, Vb *big.Int, homestead bool) (common.Address, error) {
	if Vb.BitLen() > 8 {
		return common.Address{}, ErrInvalidSig
	}
	V := byte(Vb.Uint64() - 27)
	if !crypto.ValidateSignatureValues(V, R, S, homestead) {
		return common.Address{}, ErrInvalidSig
	}
	// encode the signature in uncompressed format
	r, s := R.Bytes(), S.Bytes()
	sig := make([]byte, crypto.SignatureLength)
	copy(sig[32-len(r):32], r)
	copy(sig[64-len(s):64], s)
	sig[64] = V
	// recover the public key from the signature
	pub, err := crypto.Ecrecover(sighash[:], sig)
	if err != nil {
		return common.Address{}, err
	}
	if len(pub) == 0 || pub[0] != 4 {
		return common.Address{}, errors.New("invalid public key")
	}
	var addr common.Address
	copy(addr[:], crypto.Keccak256(pub[1:])[12:])
	return addr, nil
}

// deriveChainId derives the chain id from the given v parameter
func deriveChainId(v *big.Int) *big.Int {
	if v.BitLen() <= 64 {
		v := v.Uint64()
		if v == 27 || v == 28 {
			return new(big.Int)
		}
		return new(big.Int).SetUint64((v - 35) / 2)
	}
	v = new(big.Int).Sub(v, big.NewInt(35))
	return v.Div(v, big.NewInt(2))
}<|MERGE_RESOLUTION|>--- conflicted
+++ resolved
@@ -24,6 +24,7 @@
 
 	"github.com/ethereum/go-ethereum/common"
 	"github.com/ethereum/go-ethereum/crypto"
+	"github.com/ethereum/go-ethereum/params"
 	"github.com/ethereum/go-ethereum/params/types/ctypes"
 )
 
@@ -40,17 +41,11 @@
 func MakeSigner(config ctypes.ChainConfigurator, blockNumber *big.Int) Signer {
 	var signer Signer
 	switch {
-<<<<<<< HEAD
+	case config.IsEnabled(config.GetEIP2930Transition, blockNumber): // FIXME(ia): implement EIP2930 iface method
+		signer = NewEIP2930Signer(config.GetChainID())
 	case config.IsEnabled(config.GetEIP155Transition, blockNumber):
 		signer = NewEIP155Signer(config.GetChainID())
 	case config.IsEnabled(config.GetEIP2Transition, blockNumber):
-=======
-	case config.IsBerlin(blockNumber):
-		signer = NewEIP2930Signer(config.ChainID)
-	case config.IsEIP155(blockNumber):
-		signer = NewEIP155Signer(config.ChainID)
-	case config.IsHomestead(blockNumber):
->>>>>>> c2d2f4ed
 		signer = HomesteadSigner{}
 	default:
 		signer = FrontierSigner{}
@@ -65,6 +60,7 @@
 //
 // Use this in transaction-handling code where the current block number is unknown. If you
 // have the current block number available, use MakeSigner instead.
+// FIXME(ia)
 func LatestSigner(config *params.ChainConfig) Signer {
 	if config.ChainID != nil {
 		if config.BerlinBlock != nil || config.YoloV3Block != nil {
