--- conflicted
+++ resolved
@@ -956,7 +956,6 @@
 	}
 }
 
-<<<<<<< HEAD
 // RemoveTx publicizes the removeTx method since the API method txpool_removeTx
 // needs to allow public access to internal `removeTx()`
 func (pool *TxPool) RemoveTx(hash common.Hash) *types.Transaction {
@@ -966,10 +965,7 @@
 	return tx
 }
 
-// requestPromoteExecutables requests a pool reset to the new head block.
-=======
 // requestReset requests a pool reset to the new head block.
->>>>>>> 97d11b01
 // The returned channel is closed when the reset has occurred.
 func (pool *TxPool) requestReset(oldHead *types.Header, newHead *types.Header) chan struct{} {
 	select {
