--- conflicted
+++ resolved
@@ -154,15 +154,9 @@
 	}
 
 	// Issue a status log and return
-<<<<<<< HEAD
 	header := lc.hc.CurrentHeader()
 	headerTd := lc.GetTd(header.Hash(), header.Number.Uint64())
-	log.Info("Loaded most recent local header", "number", header.Number, "hash", header.Hash(), "td", headerTd, "age", common.PrettyAge(time.Unix(header.Time.Int64(), 0)))
-=======
-	header := self.hc.CurrentHeader()
-	headerTd := self.GetTd(header.Hash(), header.Number.Uint64())
 	log.Info("Loaded most recent local header", "number", header.Number, "hash", header.Hash(), "td", headerTd, "age", common.PrettyAge(time.Unix(int64(header.Time), 0)))
->>>>>>> 4e13a09c
 
 	return nil
 }
@@ -489,15 +483,9 @@
 		defer lc.chainmu.Unlock()
 
 		// Ensure the chain didn't move past the latest block while retrieving it
-<<<<<<< HEAD
 		if lc.hc.CurrentHeader().Number.Uint64() < header.Number.Uint64() {
-			log.Info("Updated latest header based on CHT", "number", header.Number, "hash", header.Hash(), "age", common.PrettyAge(time.Unix(header.Time.Int64(), 0)))
+			log.Info("Updated latest header based on CHT", "number", header.Number, "hash", header.Hash(), "age", common.PrettyAge(time.Unix(int64(header.Time), 0)))
 			lc.hc.SetCurrentHeader(header)
-=======
-		if self.hc.CurrentHeader().Number.Uint64() < header.Number.Uint64() {
-			log.Info("Updated latest header based on CHT", "number", header.Number, "hash", header.Hash(), "age", common.PrettyAge(time.Unix(int64(header.Time), 0)))
-			self.hc.SetCurrentHeader(header)
->>>>>>> 4e13a09c
 		}
 		return true
 	}
