// Copyright 2016 The go-ethereum Authors
// This file is part of the go-ethereum library.
//
// The go-ethereum library is free software: you can redistribute it and/or modify
// it under the terms of the GNU Lesser General Public License as published by
// the Free Software Foundation, either version 3 of the License, or
// (at your option) any later version.
//
// The go-ethereum library is distributed in the hope that it will be useful,
// but WITHOUT ANY WARRANTY; without even the implied warranty of
// MERCHANTABILITY or FITNESS FOR A PARTICULAR PURPOSE. See the
// GNU Lesser General Public License for more details.
//
// You should have received a copy of the GNU Lesser General Public License
// along with the go-ethereum library. If not, see <http://www.gnu.org/licenses/>.

// Package les implements the Light Ethereum Subprotocol.
package les

import (
	"fmt"
	"time"

	"github.com/ethereum/go-ethereum/accounts"
	"github.com/ethereum/go-ethereum/common"
	"github.com/ethereum/go-ethereum/common/hexutil"
	"github.com/ethereum/go-ethereum/common/mclock"
	"github.com/ethereum/go-ethereum/consensus"
	"github.com/ethereum/go-ethereum/core"
	"github.com/ethereum/go-ethereum/core/bloombits"
	"github.com/ethereum/go-ethereum/core/rawdb"
	"github.com/ethereum/go-ethereum/core/types"
	"github.com/ethereum/go-ethereum/eth"
	"github.com/ethereum/go-ethereum/eth/downloader"
	"github.com/ethereum/go-ethereum/eth/filters"
	"github.com/ethereum/go-ethereum/eth/gasprice"
	"github.com/ethereum/go-ethereum/event"
	"github.com/ethereum/go-ethereum/internal/ethapi"
	lpc "github.com/ethereum/go-ethereum/les/lespay/client"
	"github.com/ethereum/go-ethereum/light"
	"github.com/ethereum/go-ethereum/log"
	"github.com/ethereum/go-ethereum/node"
	"github.com/ethereum/go-ethereum/p2p"
	"github.com/ethereum/go-ethereum/p2p/enode"
	"github.com/ethereum/go-ethereum/params/confp"
	"github.com/ethereum/go-ethereum/params/types/coregeth"
	"github.com/ethereum/go-ethereum/params/types/goethereum"
	"github.com/ethereum/go-ethereum/params/vars"
	"github.com/ethereum/go-ethereum/rpc"
)

type LightEthereum struct {
	lesCommons

	peers          *serverPeerSet
	reqDist        *requestDistributor
	retriever      *retrieveManager
	odr            *LesOdr
	relay          *lesTxRelay
	handler        *clientHandler
	txPool         *light.TxPool
	blockchain     *light.LightChain
	serverPool     *serverPool
	valueTracker   *lpc.ValueTracker
	dialCandidates enode.Iterator
	pruner         *pruner

	bloomRequests chan chan *bloombits.Retrieval // Channel receiving bloom data retrieval requests
	bloomIndexer  *core.ChainIndexer             // Bloom indexer operating during block imports

	ApiBackend     *LesApiBackend
	eventMux       *event.TypeMux
	engine         consensus.Engine
	accountManager *accounts.Manager
	netRPCService  *ethapi.PublicNetAPI

	p2pServer *p2p.Server
}

// New creates an instance of the light client.
func New(stack *node.Node, config *eth.Config) (*LightEthereum, error) {
	chainDb, err := stack.OpenDatabase("lightchaindata", config.DatabaseCache, config.DatabaseHandles, "eth/db/chaindata/")
	if err != nil {
		return nil, err
	}
	lespayDb, err := stack.OpenDatabase("lespay", 0, 0, "eth/db/lespay")
	if err != nil {
		return nil, err
	}
	chainConfig, genesisHash, genesisErr := core.SetupGenesisBlock(chainDb, config.Genesis)
	if _, isCompat := genesisErr.(*confp.ConfigCompatError); genesisErr != nil && !isCompat {
		return nil, genesisErr
	}
	log.Info("Initialised chain configuration", "config", chainConfig)

	peers := newServerPeerSet()
	leth := &LightEthereum{
		lesCommons: lesCommons{
			genesis:     genesisHash,
			config:      config,
			chainConfig: chainConfig,
			iConfig:     light.DefaultClientIndexerConfig,
			chainDb:     chainDb,
			closeCh:     make(chan struct{}),
		},
		peers:          peers,
		eventMux:       stack.EventMux(),
		reqDist:        newRequestDistributor(peers, &mclock.System{}),
		accountManager: stack.AccountManager(),
		engine:         eth.CreateConsensusEngine(stack, chainConfig, &config.Ethash, nil, false, chainDb),
		bloomRequests:  make(chan chan *bloombits.Retrieval),
		bloomIndexer:   eth.NewBloomIndexer(chainDb, vars.BloomBitsBlocksClient, vars.HelperTrieConfirmations),
		valueTracker:   lpc.NewValueTracker(lespayDb, &mclock.System{}, requestList, time.Minute, 1/float64(time.Hour), 1/float64(time.Hour*100), 1/float64(time.Hour*1000)),
		p2pServer:      stack.Server(),
	}
	peers.subscribe((*vtSubscription)(leth.valueTracker))

	dnsdisc, err := leth.setupDiscovery(&stack.Config().P2P)
	if err != nil {
		return nil, err
	}
	leth.serverPool = newServerPool(lespayDb, []byte("serverpool:"), leth.valueTracker, dnsdisc, time.Second, nil, &mclock.System{}, config.UltraLightServers)
	peers.subscribe(leth.serverPool)
	leth.dialCandidates = leth.serverPool.dialIterator

	leth.retriever = newRetrieveManager(peers, leth.reqDist, leth.serverPool.getTimeout)
	leth.relay = newLesTxRelay(peers, leth.retriever)

	leth.odr = NewLesOdr(chainDb, light.DefaultClientIndexerConfig, leth.retriever)
	leth.chtIndexer = light.NewChtIndexer(chainDb, leth.odr, vars.CHTFrequency, vars.HelperTrieConfirmations, config.LightNoPrune)
	leth.bloomTrieIndexer = light.NewBloomTrieIndexer(chainDb, leth.odr, vars.BloomBitsBlocksClient, vars.BloomTrieFrequency, config.LightNoPrune)
	leth.odr.SetIndexers(leth.chtIndexer, leth.bloomTrieIndexer, leth.bloomIndexer)

	checkpoint := config.Checkpoint
	if checkpoint == nil {
		if p, ok := chainConfig.(*coregeth.CoreGethChainConfig); ok {
			checkpoint = p.TrustedCheckpoint
		} else if p, ok := chainConfig.(*goethereum.ChainConfig); ok {
			checkpoint = p.TrustedCheckpoint
		}
	}
	// Note: NewLightChain adds the trusted checkpoint so it needs an ODR with
	// indexers already set but not started yet
	if leth.blockchain, err = light.NewLightChain(leth.odr, leth.chainConfig, leth.engine, checkpoint); err != nil {
		return nil, err
	}
	leth.chainReader = leth.blockchain
	leth.txPool = light.NewTxPool(leth.chainConfig, leth.blockchain, leth.relay)

	// Set up checkpoint oracle.
<<<<<<< HEAD
	oracle := config.CheckpointOracle
	if oracle == nil {
		if p, ok := chainConfig.(*coregeth.CoreGethChainConfig); ok {
			oracle = p.TrustedCheckpointOracle
		} else if p, ok := chainConfig.(*goethereum.ChainConfig); ok {
			oracle = p.TrustedCheckpointOracle
		}
	}
	leth.oracle = checkpointoracle.New(oracle, leth.localCheckpoint)
=======
	leth.oracle = leth.setupOracle(stack, genesisHash, config)
>>>>>>> 90dedea4

	// Note: AddChildIndexer starts the update process for the child
	leth.bloomIndexer.AddChildIndexer(leth.bloomTrieIndexer)
	leth.chtIndexer.Start(leth.blockchain)
	leth.bloomIndexer.Start(leth.blockchain)

	// Start a light chain pruner to delete useless historical data.
	leth.pruner = newPruner(chainDb, leth.chtIndexer, leth.bloomTrieIndexer)

	// Rewind the chain in case of an incompatible config upgrade.
	if compat, ok := genesisErr.(*confp.ConfigCompatError); ok {
		log.Warn("Rewinding chain to upgrade configuration", "err", compat)
		leth.blockchain.SetHead(compat.RewindTo)
		rawdb.WriteChainConfig(chainDb, genesisHash, chainConfig)
	}

	leth.ApiBackend = &LesApiBackend{stack.Config().ExtRPCEnabled(), leth, nil}
	gpoParams := config.GPO
	if gpoParams.Default == nil {
		gpoParams.Default = config.Miner.GasPrice
	}
	leth.ApiBackend.gpo = gasprice.NewOracle(leth.ApiBackend, gpoParams)

	leth.handler = newClientHandler(config.UltraLightServers, config.UltraLightFraction, checkpoint, leth)
	if leth.handler.ulc != nil {
		log.Warn("Ultra light client is enabled", "trustedNodes", len(leth.handler.ulc.keys), "minTrustedFraction", leth.handler.ulc.fraction)
		leth.blockchain.DisableCheckFreq()
	}

	leth.netRPCService = ethapi.NewPublicNetAPI(leth.p2pServer, leth.config.NetworkId)

	// Register the backend on the node
	stack.RegisterAPIs(leth.APIs())
	stack.RegisterProtocols(leth.Protocols())
	stack.RegisterLifecycle(leth)

	return leth, nil
}

// vtSubscription implements serverPeerSubscriber
type vtSubscription lpc.ValueTracker

// registerPeer implements serverPeerSubscriber
func (v *vtSubscription) registerPeer(p *serverPeer) {
	vt := (*lpc.ValueTracker)(v)
	p.setValueTracker(vt, vt.Register(p.ID()))
	p.updateVtParams()
}

// unregisterPeer implements serverPeerSubscriber
func (v *vtSubscription) unregisterPeer(p *serverPeer) {
	vt := (*lpc.ValueTracker)(v)
	vt.Unregister(p.ID())
	p.setValueTracker(nil, nil)
}

type LightDummyAPI struct{}

// Etherbase is the address that mining rewards will be send to
func (s *LightDummyAPI) Etherbase() (common.Address, error) {
	return common.Address{}, fmt.Errorf("mining is not supported in light mode")
}

// Coinbase is the address that mining rewards will be send to (alias for Etherbase)
func (s *LightDummyAPI) Coinbase() (common.Address, error) {
	return common.Address{}, fmt.Errorf("mining is not supported in light mode")
}

// Hashrate returns the POW hashrate
func (s *LightDummyAPI) Hashrate() hexutil.Uint {
	return 0
}

// Mining returns an indication if this node is currently mining.
func (s *LightDummyAPI) Mining() bool {
	return false
}

// APIs returns the collection of RPC services the ethereum package offers.
// NOTE, some of these services probably need to be moved to somewhere else.
func (s *LightEthereum) APIs() []rpc.API {
	apis := ethapi.GetAPIs(s.ApiBackend)
	apis = append(apis, s.engine.APIs(s.BlockChain().HeaderChain())...)
	return append(apis, []rpc.API{
		{
			Namespace: "eth",
			Version:   "1.0",
			Service:   &LightDummyAPI{},
			Public:    true,
		}, {
			Namespace: "eth",
			Version:   "1.0",
			Service:   downloader.NewPublicDownloaderAPI(s.handler.downloader, s.eventMux),
			Public:    true,
		}, {
			Namespace: "eth",
			Version:   "1.0",
			Service:   filters.NewPublicFilterAPI(s.ApiBackend, true),
			Public:    true,
		}, {
			Namespace: "net",
			Version:   "1.0",
			Service:   s.netRPCService,
			Public:    true,
		}, {
			Namespace: "les",
			Version:   "1.0",
			Service:   NewPrivateLightAPI(&s.lesCommons),
			Public:    false,
		}, {
			Namespace: "lespay",
			Version:   "1.0",
			Service:   lpc.NewPrivateClientAPI(s.valueTracker),
			Public:    false,
		},
	}...)
}

func (s *LightEthereum) ResetWithGenesisBlock(gb *types.Block) {
	s.blockchain.ResetWithGenesisBlock(gb)
}

func (s *LightEthereum) BlockChain() *light.LightChain      { return s.blockchain }
func (s *LightEthereum) TxPool() *light.TxPool              { return s.txPool }
func (s *LightEthereum) Engine() consensus.Engine           { return s.engine }
func (s *LightEthereum) LesVersion() int                    { return int(ClientProtocolVersions[0]) }
func (s *LightEthereum) Downloader() *downloader.Downloader { return s.handler.downloader }
func (s *LightEthereum) EventMux() *event.TypeMux           { return s.eventMux }

// Protocols returns all the currently configured network protocols to start.
func (s *LightEthereum) Protocols() []p2p.Protocol {
	return s.makeProtocols(ClientProtocolVersions, s.handler.runPeer, func(id enode.ID) interface{} {
		if p := s.peers.peer(id.String()); p != nil {
			return p.Info()
		}
		return nil
	}, s.dialCandidates)
}

// Start implements node.Lifecycle, starting all internal goroutines needed by the
// light ethereum protocol implementation.
func (s *LightEthereum) Start() error {
	log.Warn("Light client mode is an experimental feature")

	s.serverPool.start()
	// Start bloom request workers.
	s.wg.Add(bloomServiceThreads)
<<<<<<< HEAD
	s.startBloomHandlers(vars.BloomBitsBlocksClient)
=======
	s.startBloomHandlers(params.BloomBitsBlocksClient)
	s.handler.start()
>>>>>>> 90dedea4

	return nil
}

// Stop implements node.Lifecycle, terminating all internal goroutines used by the
// Ethereum protocol.
func (s *LightEthereum) Stop() error {
	close(s.closeCh)
	s.serverPool.stop()
	s.valueTracker.Stop()
	s.peers.close()
	s.reqDist.close()
	s.odr.Stop()
	s.relay.Stop()
	s.bloomIndexer.Close()
	s.chtIndexer.Close()
	s.blockchain.Stop()
	s.handler.stop()
	s.txPool.Stop()
	s.engine.Close()
	s.pruner.close()
	s.eventMux.Stop()
	s.chainDb.Close()
	s.wg.Wait()
	log.Info("Light ethereum stopped")
	return nil
}<|MERGE_RESOLUTION|>--- conflicted
+++ resolved
@@ -148,19 +148,7 @@
 	leth.txPool = light.NewTxPool(leth.chainConfig, leth.blockchain, leth.relay)
 
 	// Set up checkpoint oracle.
-<<<<<<< HEAD
-	oracle := config.CheckpointOracle
-	if oracle == nil {
-		if p, ok := chainConfig.(*coregeth.CoreGethChainConfig); ok {
-			oracle = p.TrustedCheckpointOracle
-		} else if p, ok := chainConfig.(*goethereum.ChainConfig); ok {
-			oracle = p.TrustedCheckpointOracle
-		}
-	}
-	leth.oracle = checkpointoracle.New(oracle, leth.localCheckpoint)
-=======
 	leth.oracle = leth.setupOracle(stack, genesisHash, config)
->>>>>>> 90dedea4
 
 	// Note: AddChildIndexer starts the update process for the child
 	leth.bloomIndexer.AddChildIndexer(leth.bloomTrieIndexer)
@@ -308,12 +296,8 @@
 	s.serverPool.start()
 	// Start bloom request workers.
 	s.wg.Add(bloomServiceThreads)
-<<<<<<< HEAD
 	s.startBloomHandlers(vars.BloomBitsBlocksClient)
-=======
-	s.startBloomHandlers(params.BloomBitsBlocksClient)
 	s.handler.start()
->>>>>>> 90dedea4
 
 	return nil
 }
